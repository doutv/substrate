// This file is part of Substrate.

// Copyright (C) 2017-2021 Parity Technologies (UK) Ltd.
// SPDX-License-Identifier: Apache-2.0

// Licensed under the Apache License, Version 2.0 (the "License");
// you may not use this file except in compliance with the License.
// You may obtain a copy of the License at
//
// 	http://www.apache.org/licenses/LICENSE-2.0
//
// Unless required by applicable law or agreed to in writing, software
// distributed under the License is distributed on an "AS IS" BASIS,
// WITHOUT WARRANTIES OR CONDITIONS OF ANY KIND, either express or implied.
// See the License for the specific language governing permissions and
// limitations under the License.

//! # Staking Module
//!
//! The Staking module is used to manage funds at stake by network maintainers.
//!
//! - [`staking::Config`](./trait.Config.html)
//! - [`Call`](./enum.Call.html)
//! - [`Module`](./struct.Module.html)
//!
//! ## Overview
//!
//! The Staking module is the means by which a set of network maintainers (known as _authorities_ in
//! some contexts and _validators_ in others) are chosen based upon those who voluntarily place
//! funds under deposit. Under deposit, those funds are rewarded under normal operation but are held
//! at pain of _slash_ (expropriation) should the staked maintainer be found not to be discharging
//! its duties properly.
//!
//! ### Terminology
//! <!-- Original author of paragraph: @gavofyork -->
//!
//! - Staking: The process of locking up funds for some time, placing them at risk of slashing
//!   (loss) in order to become a rewarded maintainer of the network.
//! - Validating: The process of running a node to actively maintain the network, either by
//!   producing blocks or guaranteeing finality of the chain.
//! - Nominating: The process of placing staked funds behind one or more validators in order to
//!   share in any reward, and punishment, they take.
//! - Stash account: The account holding an owner's funds used for staking.
//! - Controller account: The account that controls an owner's funds for staking.
//! - Era: A (whole) number of sessions, which is the period that the validator set (and each
//!   validator's active nominator set) is recalculated and where rewards are paid out.
//! - Slash: The punishment of a staker by reducing its funds.
//!
//! ### Goals
//! <!-- Original author of paragraph: @gavofyork -->
//!
//! The staking system in Substrate NPoS is designed to make the following possible:
//!
//! - Stake funds that are controlled by a cold wallet.
//! - Withdraw some, or deposit more, funds without interrupting the role of an entity.
//! - Switch between roles (nominator, validator, idle) with minimal overhead.
//!
//! ### Scenarios
//!
//! #### Staking
//!
//! Almost any interaction with the Staking module requires a process of _**bonding**_ (also known
//! as being a _staker_). To become *bonded*, a fund-holding account known as the _stash account_,
//! which holds some or all of the funds that become frozen in place as part of the staking process,
//! is paired with an active **controller** account, which issues instructions on how they shall be
//! used.
//!
//! An account pair can become bonded using the [`bond`](./enum.Call.html#variant.bond) call.
//!
//! Stash accounts can change their associated controller using the
//! [`set_controller`](./enum.Call.html#variant.set_controller) call.
//!
//! There are three possible roles that any staked account pair can be in: `Validator`, `Nominator`
//! and `Idle` (defined in [`StakerStatus`](./enum.StakerStatus.html)). There are three
//! corresponding instructions to change between roles, namely:
//! [`validate`](./enum.Call.html#variant.validate),
//! [`nominate`](./enum.Call.html#variant.nominate), and [`chill`](./enum.Call.html#variant.chill).
//!
//! #### Validating
//!
//! A **validator** takes the role of either validating blocks or ensuring their finality,
//! maintaining the veracity of the network. A validator should avoid both any sort of malicious
//! misbehavior and going offline. Bonded accounts that state interest in being a validator do NOT
//! get immediately chosen as a validator. Instead, they are declared as a _candidate_ and they
//! _might_ get elected at the _next era_ as a validator. The result of the election is determined
//! by nominators and their votes.
//!
//! An account can become a validator candidate via the
//! [`validate`](./enum.Call.html#variant.validate) call.
//!
//! #### Nomination
//!
//! A **nominator** does not take any _direct_ role in maintaining the network, instead, it votes on
//! a set of validators  to be elected. Once interest in nomination is stated by an account, it
//! takes effect at the next election round. The funds in the nominator's stash account indicate the
//! _weight_ of its vote. Both the rewards and any punishment that a validator earns are shared
//! between the validator and its nominators. This rule incentivizes the nominators to NOT vote for
//! the misbehaving/offline validators as much as possible, simply because the nominators will also
//! lose funds if they vote poorly.
//!
//! An account can become a nominator via the [`nominate`](enum.Call.html#variant.nominate) call.
//!
//! #### Rewards and Slash
//!
//! The **reward and slashing** procedure is the core of the Staking module, attempting to _embrace
//! valid behavior_ while _punishing any misbehavior or lack of availability_.
//!
//! Rewards must be claimed for each era before it gets too old by `$HISTORY_DEPTH` using the
//! `payout_stakers` call. Any account can call `payout_stakers`, which pays the reward to the
//! validator as well as its nominators. Only the [`Config::MaxNominatorRewardedPerValidator`]
//! biggest stakers can claim their reward. This is to limit the i/o cost to mutate storage for each
//! nominator's account.
//!
//! Slashing can occur at any point in time, once misbehavior is reported. Once slashing is
//! determined, a value is deducted from the balance of the validator and all the nominators who
//! voted for this validator (values are deducted from the _stash_ account of the slashed entity).
//!
//! Slashing logic is further described in the documentation of the `slashing` module.
//!
//! Similar to slashing, rewards are also shared among a validator and its associated nominators.
//! Yet, the reward funds are not always transferred to the stash account and can be configured. See
//! [Reward Calculation](#reward-calculation) for more details.
//!
//! #### Chilling
//!
//! Finally, any of the roles above can choose to step back temporarily and just chill for a while.
//! This means that if they are a nominator, they will not be considered as voters anymore and if
//! they are validators, they will no longer be a candidate for the next election.
//!
//! An account can step back via the [`chill`](enum.Call.html#variant.chill) call.
//!
//! ### Session managing
//!
//! The module implement the trait `SessionManager`. Which is the only API to query new validator
//! set and allowing these validator set to be rewarded once their era is ended.
//!
//! ## Interface
//!
//! ### Dispatchable Functions
//!
//! The dispatchable functions of the Staking module enable the steps needed for entities to accept
//! and change their role, alongside some helper functions to get/set the metadata of the module.
//!
//! ### Public Functions
//!
//! The Staking module contains many public storage items and (im)mutable functions.
//!
//! ## Usage
//!
//! ### Example: Rewarding a validator by id.
//!
//! ```
//! use frame_support::{decl_module, dispatch};
//! use frame_system::ensure_signed;
//! use pallet_staking::{self as staking};
//!
//! pub trait Config: staking::Config {}
//!
//! decl_module! {
//!     pub struct Module<T: Config> for enum Call where origin: T::Origin {
//!         /// Reward a validator.
//!         #[weight = 0]
//!         pub fn reward_myself(origin) -> dispatch::DispatchResult {
//!             let reported = ensure_signed(origin)?;
//!             <staking::Module<T>>::reward_by_ids(vec![(reported, 10)]);
//!             Ok(())
//!         }
//!     }
//! }
//! # fn main() { }
//! ```
//!
//! ## Implementation Details
//!
//! ### Era payout
//!
//! The era payout is computed using yearly inflation curve defined at
//! [`T::RewardCurve`](./trait.Config.html#associatedtype.RewardCurve) as such:
//!
//! ```nocompile
//! staker_payout = yearly_inflation(npos_token_staked / total_tokens) * total_tokens / era_per_year
//! ```
//! This payout is used to reward stakers as defined in next section
//!
//! ```nocompile
//! remaining_payout = max_yearly_inflation * total_tokens / era_per_year - staker_payout
//! ```
//! The remaining reward is send to the configurable end-point
//! [`T::RewardRemainder`](./trait.Config.html#associatedtype.RewardRemainder).
//!
//! ### Reward Calculation
//!
//! Validators and nominators are rewarded at the end of each era. The total reward of an era is
//! calculated using the era duration and the staking rate (the total amount of tokens staked by
//! nominators and validators, divided by the total token supply). It aims to incentivize toward a
//! defined staking rate. The full specification can be found
//! [here](https://research.web3.foundation/en/latest/polkadot/Token%20Economics.html#inflation-model).
//!
//! Total reward is split among validators and their nominators depending on the number of points
//! they received during the era. Points are added to a validator using
//! [`reward_by_ids`](./enum.Call.html#variant.reward_by_ids) or
//! [`reward_by_indices`](./enum.Call.html#variant.reward_by_indices).
//!
//! [`Module`](./struct.Module.html) implements
//! [`pallet_authorship::EventHandler`](../pallet_authorship/trait.EventHandler.html) to add reward
//! points to block producer and block producer of referenced uncles.
//!
//! The validator and its nominator split their reward as following:
//!
//! The validator can declare an amount, named
//! [`commission`](./struct.ValidatorPrefs.html#structfield.commission), that does not get shared
//! with the nominators at each reward payout through its
//! [`ValidatorPrefs`](./struct.ValidatorPrefs.html). This value gets deducted from the total reward
//! that is paid to the validator and its nominators. The remaining portion is split among the
//! validator and all of the nominators that nominated the validator, proportional to the value
//! staked behind this validator (_i.e._ dividing the
//! [`own`](./struct.Exposure.html#structfield.own) or
//! [`others`](./struct.Exposure.html#structfield.others) by
//! [`total`](./struct.Exposure.html#structfield.total) in [`Exposure`](./struct.Exposure.html)).
//!
//! All entities who receive a reward have the option to choose their reward destination through the
//! [`Payee`](./struct.Payee.html) storage item (see
//! [`set_payee`](enum.Call.html#variant.set_payee)), to be one of the following:
//!
//! - Controller account, (obviously) not increasing the staked value.
//! - Stash account, not increasing the staked value.
//! - Stash account, also increasing the staked value.
//!
//! ### Additional Fund Management Operations
//!
//! Any funds already placed into stash can be the target of the following operations:
//!
//! The controller account can free a portion (or all) of the funds using the
//! [`unbond`](enum.Call.html#variant.unbond) call. Note that the funds are not immediately
//! accessible. Instead, a duration denoted by
//! [`BondingDuration`](./trait.Config.html#associatedtype.BondingDuration) (in number of eras) must
//! pass until the funds can actually be removed. Once the `BondingDuration` is over, the
//! [`withdraw_unbonded`](./enum.Call.html#variant.withdraw_unbonded) call can be used to actually
//! withdraw the funds.
//!
//! Note that there is a limitation to the number of fund-chunks that can be scheduled to be
//! unlocked in the future via [`unbond`](enum.Call.html#variant.unbond). In case this maximum
//! (`MAX_UNLOCKING_CHUNKS`) is reached, the bonded account _must_ first wait until a successful
//! call to `withdraw_unbonded` to remove some of the chunks.
//!
//! ### Election Algorithm
//!
//! The current election algorithm is implemented based on Phragmén. The reference implementation
//! can be found [here](https://github.com/w3f/consensus/tree/master/NPoS).
//!
//! The election algorithm, aside from electing the validators with the most stake value and votes,
//! tries to divide the nominator votes among candidates in an equal manner. To further assure this,
//! an optional post-processing can be applied that iteratively normalizes the nominator staked
//! values until the total difference among votes of a particular nominator are less than a
//! threshold.
//!
//! ## GenesisConfig
//!
//! The Staking module depends on the [`GenesisConfig`](./struct.GenesisConfig.html). The
//! `GenesisConfig` is optional and allow to set some initial stakers.
//!
//! ## Related Modules
//!
//! - [Balances](../pallet_balances/index.html): Used to manage values at stake.
//! - [Session](../pallet_session/index.html): Used to manage sessions. Also, a list of new
//!   validators is stored in the Session module's `Validators` at the end of each era.

#![recursion_limit = "128"]
#![cfg_attr(not(feature = "std"), no_std)]

#[cfg(test)]
mod mock;
#[cfg(test)]
mod tests;
#[cfg(any(feature = "runtime-benchmarks", test))]
pub mod testing_utils;
#[cfg(any(feature = "runtime-benchmarks", test))]
pub mod benchmarking;

pub mod slashing;
pub mod offchain_election;
pub mod inflation;
pub mod weights;

use sp_std::{
	result,
	prelude::*,
	collections::btree_map::BTreeMap,
	convert::{TryInto, From},
	mem::size_of,
};
use codec::{HasCompact, Encode, Decode};
use frame_support::{
	decl_module, decl_event, decl_storage, ensure, decl_error,
	weights::{Weight, constants::{WEIGHT_PER_MICROS, WEIGHT_PER_NANOS}},
	storage::IterableStorageMap,
	dispatch::{
		DispatchResult, DispatchResultWithPostInfo, DispatchErrorWithPostInfo,
		WithPostDispatchInfo,
	},
	traits::{
		Currency, LockIdentifier, LockableCurrency, WithdrawReasons, OnUnbalanced, Imbalance, Get,
		UnixTime, EstimateNextNewSession, EnsureOrigin, CurrencyToVote, IsSubType,
	}
};
use pallet_session::historical;
use sp_runtime::{
<<<<<<< HEAD
	Percent, Perbill, InnerOf, RuntimeDebug, DispatchError, PerThing,
=======
	Percent, Perbill, PerU16, RuntimeDebug, DispatchError,
>>>>>>> 3e870d12
	curve::PiecewiseLinear,
	traits::{
		Convert, Zero, StaticLookup, CheckedSub, Saturating, SaturatedConversion,
		AtLeast32BitUnsigned, Dispatchable, Bounded,
	},
	transaction_validity::{
		TransactionValidityError, TransactionValidity, ValidTransaction, InvalidTransaction,
		TransactionSource, TransactionPriority,
	},
};
use sp_staking::{
	SessionIndex,
	offence::{OnOffenceHandler, OffenceDetails, Offence, ReportOffence, OffenceError},
};
#[cfg(feature = "std")]
use sp_runtime::{Serialize, Deserialize};
use frame_system::{
	self as system, ensure_signed, ensure_root, ensure_none,
	offchain::SendTransactionTypes,
};
use sp_npos_elections::{
	ExtendedBalance, Assignment, ElectionScore, ElectionResult as PrimitiveElectionResult,
	to_support_map, EvaluateSupport, seq_phragmen, is_score_better, CompactSolution, SupportMap,
	VoteWeight, PerThing128,
};
pub use weights::WeightInfo;

const STAKING_ID: LockIdentifier = *b"staking ";
pub const MAX_UNLOCKING_CHUNKS: usize = 32;

pub(crate) const LOG_TARGET: &'static str = "staking";

// syntactic sugar for logging.
#[macro_export]
macro_rules! log {
	($level:tt, $patter:expr $(, $values:expr)* $(,)?) => {
		frame_support::debug::$level!(
			target: crate::LOG_TARGET,
			$patter $(, $values)*
		)
	};
}

/// The nominator index in the compact solution.
pub type NominatorIndexOf<T> = <<T as Config>::CompactSolution as CompactSolution>::Voter;
/// The validators index in the compact solution.
pub type ValidatorIndexOf<T> = <<T as Config>::CompactSolution as CompactSolution>::Target;
/// The offchain accuracy in the compact solution.
pub type OffchainAccuracyOf<T> = <<T as Config>::CompactSolution as CompactSolution>::Accuracy;

/// Accuracy used for on-chain election.
pub type ChainAccuracy = Perbill;

/// Counter for the number of eras that have passed.
pub type EraIndex = u32;

/// Counter for the number of "reward" points earned by a given validator.
pub type RewardPoint = u32;

/// The balance type of this module.
pub type BalanceOf<T> =
	<<T as Config>::Currency as Currency<<T as frame_system::Config>::AccountId>>::Balance;

type PositiveImbalanceOf<T> =
	<<T as Config>::Currency as Currency<<T as frame_system::Config>::AccountId>>::PositiveImbalance;
type NegativeImbalanceOf<T> =
	<<T as Config>::Currency as Currency<<T as frame_system::Config>::AccountId>>::NegativeImbalance;

/// Information regarding the active era (era in used in session).
#[derive(Encode, Decode, RuntimeDebug)]
pub struct ActiveEraInfo {
	/// Index of era.
	pub index: EraIndex,
	/// Moment of start expressed as millisecond from `$UNIX_EPOCH`.
	///
	/// Start can be none if start hasn't been set for the era yet,
	/// Start is set on the first on_finalize of the era to guarantee usage of `Time`.
	start: Option<u64>,
}

/// Reward points of an era. Used to split era total payout between validators.
///
/// This points will be used to reward validators and their respective nominators.
#[derive(PartialEq, Encode, Decode, Default, RuntimeDebug)]
pub struct EraRewardPoints<AccountId: Ord> {
	/// Total number of points. Equals the sum of reward points for each validator.
	total: RewardPoint,
	/// The reward points earned by a given validator.
	individual: BTreeMap<AccountId, RewardPoint>,
}

/// Indicates the initial status of the staker.
#[derive(RuntimeDebug)]
#[cfg_attr(feature = "std", derive(Serialize, Deserialize))]
pub enum StakerStatus<AccountId> {
	/// Chilling.
	Idle,
	/// Declared desire in validating or already participating in it.
	Validator,
	/// Nominating for a group of other stakers.
	Nominator(Vec<AccountId>),
}

/// A destination account for payment.
#[derive(PartialEq, Eq, Copy, Clone, Encode, Decode, RuntimeDebug)]
pub enum RewardDestination<AccountId> {
	/// Pay into the stash account, increasing the amount at stake accordingly.
	Staked,
	/// Pay into the stash account, not increasing the amount at stake.
	Stash,
	/// Pay into the controller account.
	Controller,
	/// Pay into a specified account.
	Account(AccountId),
}

impl<AccountId> Default for RewardDestination<AccountId> {
	fn default() -> Self {
		RewardDestination::Staked
	}
}

/// Preference of what happens regarding validation.
#[derive(PartialEq, Eq, Clone, Encode, Decode, RuntimeDebug)]
pub struct ValidatorPrefs {
	/// Reward that validator takes up-front; only the rest is split between themselves and
	/// nominators.
	#[codec(compact)]
	pub commission: Perbill,
	/// Whether or not this validator is accepting more nominations. If `true`, then no nominator
	/// who is not already nominating this validator may nominate them. By default, validators
	/// are accepting nominations.
	pub blocked: bool,
}

impl Default for ValidatorPrefs {
	fn default() -> Self {
		ValidatorPrefs {
			commission: Default::default(),
			blocked: false,
		}
	}
}

/// Just a Balance/BlockNumber tuple to encode when a chunk of funds will be unlocked.
#[derive(PartialEq, Eq, Clone, Encode, Decode, RuntimeDebug)]
pub struct UnlockChunk<Balance: HasCompact> {
	/// Amount of funds to be unlocked.
	#[codec(compact)]
	value: Balance,
	/// Era number at which point it'll be unlocked.
	#[codec(compact)]
	era: EraIndex,
}

/// The ledger of a (bonded) stash.
#[derive(PartialEq, Eq, Clone, Encode, Decode, RuntimeDebug)]
pub struct StakingLedger<AccountId, Balance: HasCompact> {
	/// The stash account whose balance is actually locked and at stake.
	pub stash: AccountId,
	/// The total amount of the stash's balance that we are currently accounting for.
	/// It's just `active` plus all the `unlocking` balances.
	#[codec(compact)]
	pub total: Balance,
	/// The total amount of the stash's balance that will be at stake in any forthcoming
	/// rounds.
	#[codec(compact)]
	pub active: Balance,
	/// Any balance that is becoming free, which may eventually be transferred out
	/// of the stash (assuming it doesn't get slashed first).
	pub unlocking: Vec<UnlockChunk<Balance>>,
	/// List of eras for which the stakers behind a validator have claimed rewards. Only updated
	/// for validators.
	pub claimed_rewards: Vec<EraIndex>,
}

impl<
	AccountId,
	Balance: HasCompact + Copy + Saturating + AtLeast32BitUnsigned,
> StakingLedger<AccountId, Balance> {
	/// Remove entries from `unlocking` that are sufficiently old and reduce the
	/// total by the sum of their balances.
	fn consolidate_unlocked(self, current_era: EraIndex) -> Self {
		let mut total = self.total;
		let unlocking = self.unlocking.into_iter()
			.filter(|chunk| if chunk.era > current_era {
				true
			} else {
				total = total.saturating_sub(chunk.value);
				false
			})
			.collect();

		Self {
			stash: self.stash,
			total,
			active: self.active,
			unlocking,
			claimed_rewards: self.claimed_rewards
		}
	}

	/// Re-bond funds that were scheduled for unlocking.
	fn rebond(mut self, value: Balance) -> Self {
		let mut unlocking_balance: Balance = Zero::zero();

		while let Some(last) = self.unlocking.last_mut() {
			if unlocking_balance + last.value <= value {
				unlocking_balance += last.value;
				self.active += last.value;
				self.unlocking.pop();
			} else {
				let diff = value - unlocking_balance;

				unlocking_balance += diff;
				self.active += diff;
				last.value -= diff;
			}

			if unlocking_balance >= value {
				break
			}
		}

		self
	}
}

impl<AccountId, Balance> StakingLedger<AccountId, Balance> where
	Balance: AtLeast32BitUnsigned + Saturating + Copy,
{
	/// Slash the validator for a given amount of balance. This can grow the value
	/// of the slash in the case that the validator has less than `minimum_balance`
	/// active funds. Returns the amount of funds actually slashed.
	///
	/// Slashes from `active` funds first, and then `unlocking`, starting with the
	/// chunks that are closest to unlocking.
	fn slash(
		&mut self,
		mut value: Balance,
		minimum_balance: Balance,
	) -> Balance {
		let pre_total = self.total;
		let total = &mut self.total;
		let active = &mut self.active;

		let slash_out_of = |
			total_remaining: &mut Balance,
			target: &mut Balance,
			value: &mut Balance,
		| {
			let mut slash_from_target = (*value).min(*target);

			if !slash_from_target.is_zero() {
				*target -= slash_from_target;

				// don't leave a dust balance in the staking system.
				if *target <= minimum_balance {
					slash_from_target += *target;
					*value += sp_std::mem::replace(target, Zero::zero());
				}

				*total_remaining = total_remaining.saturating_sub(slash_from_target);
				*value -= slash_from_target;
			}
		};

		slash_out_of(total, active, &mut value);

		let i = self.unlocking.iter_mut()
			.map(|chunk| {
				slash_out_of(total, &mut chunk.value, &mut value);
				chunk.value
			})
			.take_while(|value| value.is_zero()) // take all fully-consumed chunks out.
			.count();

		// kill all drained chunks.
		let _ = self.unlocking.drain(..i);

		pre_total.saturating_sub(*total)
	}
}

/// A record of the nominations made by a specific account.
#[derive(PartialEq, Eq, Clone, Encode, Decode, RuntimeDebug)]
pub struct Nominations<AccountId> {
	/// The targets of nomination.
	pub targets: Vec<AccountId>,
	/// The era the nominations were submitted.
	///
	/// Except for initial nominations which are considered submitted at era 0.
	pub submitted_in: EraIndex,
	/// Whether the nominations have been suppressed. This can happen due to slashing of the
	/// validators, or other events that might invalidate the nomination.
	///
	/// NOTE: this for future proofing and is thus far not used.
	pub suppressed: bool,
}

/// The amount of exposure (to slashing) than an individual nominator has.
#[derive(PartialEq, Eq, PartialOrd, Ord, Clone, Encode, Decode, RuntimeDebug)]
pub struct IndividualExposure<AccountId, Balance: HasCompact> {
	/// The stash account of the nominator in question.
	pub who: AccountId,
	/// Amount of funds exposed.
	#[codec(compact)]
	pub value: Balance,
}

/// A snapshot of the stake backing a single validator in the system.
#[derive(PartialEq, Eq, PartialOrd, Ord, Clone, Encode, Decode, Default, RuntimeDebug)]
pub struct Exposure<AccountId, Balance: HasCompact> {
	/// The total balance backing this validator.
	#[codec(compact)]
	pub total: Balance,
	/// The validator's own stash that is exposed.
	#[codec(compact)]
	pub own: Balance,
	/// The portions of nominators stashes that are exposed.
	pub others: Vec<IndividualExposure<AccountId, Balance>>,
}

/// A pending slash record. The value of the slash has been computed but not applied yet,
/// rather deferred for several eras.
#[derive(Encode, Decode, Default, RuntimeDebug)]
pub struct UnappliedSlash<AccountId, Balance: HasCompact> {
	/// The stash ID of the offending validator.
	validator: AccountId,
	/// The validator's own slash.
	own: Balance,
	/// All other slashed stakers and amounts.
	others: Vec<(AccountId, Balance)>,
	/// Reporters of the offence; bounty payout recipients.
	reporters: Vec<AccountId>,
	/// The amount of payout.
	payout: Balance,
}

/// Indicate how an election round was computed.
#[derive(PartialEq, Eq, Clone, Copy, Encode, Decode, RuntimeDebug)]
pub enum ElectionCompute {
	/// Result was forcefully computed on chain at the end of the session.
	OnChain,
	/// Result was submitted and accepted to the chain via a signed transaction.
	Signed,
	/// Result was submitted and accepted to the chain via an unsigned transaction (by an
	/// authority).
	Unsigned,
}

/// The result of an election round.
#[derive(PartialEq, Eq, Clone, Encode, Decode, RuntimeDebug)]
pub struct ElectionResult<AccountId, Balance: HasCompact> {
	/// Flat list of validators who have been elected.
	elected_stashes: Vec<AccountId>,
	/// Flat list of new exposures, to be updated in the [`Exposure`] storage.
	exposures: Vec<(AccountId, Exposure<AccountId, Balance>)>,
	/// Type of the result. This is kept on chain only to track and report the best score's
	/// submission type. An optimization could remove this.
	compute: ElectionCompute,
}

/// The status of the upcoming (offchain) election.
#[derive(PartialEq, Eq, Clone, Encode, Decode, RuntimeDebug)]
pub enum ElectionStatus<BlockNumber> {
	/// Nothing has and will happen for now. submission window is not open.
	Closed,
	/// The submission window has been open since the contained block number.
	Open(BlockNumber),
}

/// Some indications about the size of the election. This must be submitted with the solution.
///
/// Note that these values must reflect the __total__ number, not only those that are present in the
/// solution. In short, these should be the same size as the size of the values dumped in
/// `SnapshotValidators` and `SnapshotNominators`.
#[derive(PartialEq, Eq, Clone, Copy, Encode, Decode, RuntimeDebug, Default)]
pub struct ElectionSize {
	/// Number of validators in the snapshot of the current election round.
	#[codec(compact)]
	pub validators: u32,
	/// Number of nominators in the snapshot of the current election round.
	#[codec(compact)]
	pub nominators: u32,
}

impl<BlockNumber: PartialEq> ElectionStatus<BlockNumber> {
	pub fn is_open_at(&self, n: BlockNumber) -> bool {
		*self == Self::Open(n)
	}

	pub fn is_closed(&self) -> bool {
		match self {
			Self::Closed => true,
			_ => false
		}
	}

	pub fn is_open(&self) -> bool {
		!self.is_closed()
	}
}

impl<BlockNumber> Default for ElectionStatus<BlockNumber> {
	fn default() -> Self {
		Self::Closed
	}
}

/// Means for interacting with a specialized version of the `session` trait.
///
/// This is needed because `Staking` sets the `ValidatorIdOf` of the `pallet_session::Config`
pub trait SessionInterface<AccountId>: frame_system::Config {
	/// Disable a given validator by stash ID.
	///
	/// Returns `true` if new era should be forced at the end of this session.
	/// This allows preventing a situation where there is too many validators
	/// disabled and block production stalls.
	fn disable_validator(validator: &AccountId) -> Result<bool, ()>;
	/// Get the validators from session.
	fn validators() -> Vec<AccountId>;
	/// Prune historical session tries up to but not including the given index.
	fn prune_historical_up_to(up_to: SessionIndex);
}

impl<T: Config> SessionInterface<<T as frame_system::Config>::AccountId> for T where
	T: pallet_session::Config<ValidatorId = <T as frame_system::Config>::AccountId>,
	T: pallet_session::historical::Config<
		FullIdentification = Exposure<<T as frame_system::Config>::AccountId, BalanceOf<T>>,
		FullIdentificationOf = ExposureOf<T>,
	>,
	T::SessionHandler: pallet_session::SessionHandler<<T as frame_system::Config>::AccountId>,
	T::SessionManager: pallet_session::SessionManager<<T as frame_system::Config>::AccountId>,
	T::ValidatorIdOf:
		Convert<<T as frame_system::Config>::AccountId, Option<<T as frame_system::Config>::AccountId>>,
{
	fn disable_validator(validator: &<T as frame_system::Config>::AccountId) -> Result<bool, ()> {
		<pallet_session::Module<T>>::disable(validator)
	}

	fn validators() -> Vec<<T as frame_system::Config>::AccountId> {
		<pallet_session::Module<T>>::validators()
	}

	fn prune_historical_up_to(up_to: SessionIndex) {
		<pallet_session::historical::Module<T>>::prune_up_to(up_to);
	}
}

pub trait Config: frame_system::Config + SendTransactionTypes<Call<Self>> {
	/// The staking balance.
	type Currency: LockableCurrency<Self::AccountId, Moment=Self::BlockNumber>;

	/// Time used for computing era duration.
	///
	/// It is guaranteed to start being called from the first `on_finalize`. Thus value at genesis
	/// is not used.
	type UnixTime: UnixTime;

	/// Convert a balance into a number used for election calculation. This must fit into a `u64`
	/// but is allowed to be sensibly lossy. The `u64` is used to communicate with the
	/// [`sp_npos_elections`] crate which accepts u64 numbers and does operations in 128.
	/// Consequently, the backward convert is used convert the u128s from sp-elections back to a
	/// [`BalanceOf`].
	type CurrencyToVote: CurrencyToVote<BalanceOf<Self>>;

	/// Tokens have been minted and are unused for validator-reward.
	/// See [Era payout](./index.html#era-payout).
	type RewardRemainder: OnUnbalanced<NegativeImbalanceOf<Self>>;

	/// The overarching event type.
	type Event: From<Event<Self>> + Into<<Self as frame_system::Config>::Event>;

	/// Handler for the unbalanced reduction when slashing a staker.
	type Slash: OnUnbalanced<NegativeImbalanceOf<Self>>;

	/// Handler for the unbalanced increment when rewarding a staker.
	type Reward: OnUnbalanced<PositiveImbalanceOf<Self>>;

	/// Number of sessions per era.
	type SessionsPerEra: Get<SessionIndex>;

	/// Number of eras that staked funds must remain bonded for.
	type BondingDuration: Get<EraIndex>;

	/// Number of eras that slashes are deferred by, after computation.
	///
	/// This should be less than the bonding duration. Set to 0 if slashes
	/// should be applied immediately, without opportunity for intervention.
	type SlashDeferDuration: Get<EraIndex>;

	/// The origin which can cancel a deferred slash. Root can always do this.
	type SlashCancelOrigin: EnsureOrigin<Self::Origin>;

	/// Interface for interacting with a session module.
	type SessionInterface: self::SessionInterface<Self::AccountId>;

	/// The NPoS reward curve used to define yearly inflation.
	/// See [Era payout](./index.html#era-payout).
	type RewardCurve: Get<&'static PiecewiseLinear<'static>>;

	/// Something that can estimate the next session change, accurately or as a best effort guess.
	type NextNewSession: EstimateNextNewSession<Self::BlockNumber>;

	/// The number of blocks before the end of the era from which election submissions are allowed.
	///
	/// Setting this to zero will disable the offchain compute and only on-chain seq-phragmen will
	/// be used.
	///
	/// This is bounded by being within the last session. Hence, setting it to a value more than the
	/// length of a session will be pointless.
	type ElectionLookahead: Get<Self::BlockNumber>;

	/// The overarching call type.
	type Call: Dispatchable + From<Call<Self>> + IsSubType<Call<Self>> + Clone;

	/// Maximum number of balancing iterations to run in the offchain submission.
	///
	/// If set to 0, balance_solution will not be executed at all.
	type MaxIterations: Get<u32>;

	/// The threshold of improvement that should be provided for a new solution to be accepted.
	type MinSolutionScoreBump: Get<Perbill>;

	/// The maximum number of nominators rewarded for each validator.
	///
	/// For each validator only the `$MaxNominatorRewardedPerValidator` biggest stakers can claim
	/// their reward. This used to limit the i/o cost for the nominator payout.
	type MaxNominatorRewardedPerValidator: Get<u32>;

	/// A configuration for base priority of unsigned transactions.
	///
	/// This is exposed so that it can be tuned for particular runtime, when
	/// multiple pallets send unsigned transactions.
	type UnsignedPriority: Get<TransactionPriority>;

	/// Maximum weight that the unsigned transaction can have.
	///
	/// Chose this value with care. On one hand, it should be as high as possible, so the solution
	/// can contain as many nominators/validators as possible. On the other hand, it should be small
	/// enough to fit in the block.
	type OffchainSolutionWeightLimit: Get<Weight>;

	/// The compact solution type used to accept offchain solution.
	///
	/// This is implicitly encoding the maximum number of nominations as well.
	type CompactSolution: CompactSolution + frame_support::Parameter + Default;

	/// Weight information for extrinsics in this pallet.
	type WeightInfo: WeightInfo;
}

/// Mode of era-forcing.
#[derive(Copy, Clone, PartialEq, Eq, Encode, Decode, RuntimeDebug)]
#[cfg_attr(feature = "std", derive(Serialize, Deserialize))]
pub enum Forcing {
	/// Not forcing anything - just let whatever happen.
	NotForcing,
	/// Force a new era, then reset to `NotForcing` as soon as it is done.
	ForceNew,
	/// Avoid a new era indefinitely.
	ForceNone,
	/// Force a new era at the end of all sessions indefinitely.
	ForceAlways,
}

impl Default for Forcing {
	fn default() -> Self { Forcing::NotForcing }
}

// A value placed in storage that represents the current version of the Staking storage. This value
// is used by the `on_runtime_upgrade` logic to determine whether we run storage migration logic.
// This should match directly with the semantic versions of the Rust crate.
#[derive(Encode, Decode, Clone, Copy, PartialEq, Eq, RuntimeDebug)]
enum Releases {
	V1_0_0Ancient,
	V2_0_0,
	V3_0_0,
	V4_0_0,
	V5_0_0,
}

impl Default for Releases {
	fn default() -> Self {
		Releases::V5_0_0
	}
}

decl_storage! {
	trait Store for Module<T: Config> as Staking {
		/// Number of eras to keep in history.
		///
		/// Information is kept for eras in `[current_era - history_depth; current_era]`.
		///
		/// Must be more than the number of eras delayed by session otherwise. I.e. active era must
		/// always be in history. I.e. `active_era > current_era - history_depth` must be
		/// guaranteed.
		HistoryDepth get(fn history_depth) config(): u32 = 84;

		/// The ideal number of staking participants.
		pub ValidatorCount get(fn validator_count) config(): u32;

		/// Minimum number of staking participants before emergency conditions are imposed.
		pub MinimumValidatorCount get(fn minimum_validator_count) config(): u32;

		/// Any validators that may never be slashed or forcibly kicked. It's a Vec since they're
		/// easy to initialize and the performance hit is minimal (we expect no more than four
		/// invulnerables) and restricted to testnets.
		pub Invulnerables get(fn invulnerables) config(): Vec<T::AccountId>;

		/// Map from all locked "stash" accounts to the controller account.
		pub Bonded get(fn bonded): map hasher(twox_64_concat) T::AccountId => Option<T::AccountId>;

		/// Map from all (unlocked) "controller" accounts to the info regarding the staking.
		pub Ledger get(fn ledger):
			map hasher(blake2_128_concat) T::AccountId
			=> Option<StakingLedger<T::AccountId, BalanceOf<T>>>;

		/// Where the reward payment should be made. Keyed by stash.
		pub Payee get(fn payee): map hasher(twox_64_concat) T::AccountId => RewardDestination<T::AccountId>;

		/// The map from (wannabe) validator stash key to the preferences of that validator.
		pub Validators get(fn validators):
			map hasher(twox_64_concat) T::AccountId => ValidatorPrefs;

		/// The map from nominator stash key to the set of stash keys of all validators to nominate.
		pub Nominators get(fn nominators):
			map hasher(twox_64_concat) T::AccountId => Option<Nominations<T::AccountId>>;

		/// The current era index.
		///
		/// This is the latest planned era, depending on how the Session pallet queues the validator
		/// set, it might be active or not.
		pub CurrentEra get(fn current_era): Option<EraIndex>;

		/// The active era information, it holds index and start.
		///
		/// The active era is the era being currently rewarded. Validator set of this era must be
		/// equal to [`SessionInterface::validators`].
		pub ActiveEra get(fn active_era): Option<ActiveEraInfo>;

		/// The session index at which the era start for the last `HISTORY_DEPTH` eras.
		///
		/// Note: This tracks the starting session (i.e. session index when era start being active)
		/// for the eras in `[CurrentEra - HISTORY_DEPTH, CurrentEra]`.
		pub ErasStartSessionIndex get(fn eras_start_session_index):
			map hasher(twox_64_concat) EraIndex => Option<SessionIndex>;

		/// Exposure of validator at era.
		///
		/// This is keyed first by the era index to allow bulk deletion and then the stash account.
		///
		/// Is it removed after `HISTORY_DEPTH` eras.
		/// If stakers hasn't been set or has been removed then empty exposure is returned.
		pub ErasStakers get(fn eras_stakers):
			double_map hasher(twox_64_concat) EraIndex, hasher(twox_64_concat) T::AccountId
			=> Exposure<T::AccountId, BalanceOf<T>>;

		/// Clipped Exposure of validator at era.
		///
		/// This is similar to [`ErasStakers`] but number of nominators exposed is reduced to the
		/// `T::MaxNominatorRewardedPerValidator` biggest stakers.
		/// (Note: the field `total` and `own` of the exposure remains unchanged).
		/// This is used to limit the i/o cost for the nominator payout.
		///
		/// This is keyed fist by the era index to allow bulk deletion and then the stash account.
		///
		/// Is it removed after `HISTORY_DEPTH` eras.
		/// If stakers hasn't been set or has been removed then empty exposure is returned.
		pub ErasStakersClipped get(fn eras_stakers_clipped):
			double_map hasher(twox_64_concat) EraIndex, hasher(twox_64_concat) T::AccountId
			=> Exposure<T::AccountId, BalanceOf<T>>;

		/// Similar to `ErasStakers`, this holds the preferences of validators.
		///
		/// This is keyed first by the era index to allow bulk deletion and then the stash account.
		///
		/// Is it removed after `HISTORY_DEPTH` eras.
		// If prefs hasn't been set or has been removed then 0 commission is returned.
		pub ErasValidatorPrefs get(fn eras_validator_prefs):
			double_map hasher(twox_64_concat) EraIndex, hasher(twox_64_concat) T::AccountId
			=> ValidatorPrefs;

		/// The total validator era payout for the last `HISTORY_DEPTH` eras.
		///
		/// Eras that haven't finished yet or has been removed doesn't have reward.
		pub ErasValidatorReward get(fn eras_validator_reward):
			map hasher(twox_64_concat) EraIndex => Option<BalanceOf<T>>;

		/// Rewards for the last `HISTORY_DEPTH` eras.
		/// If reward hasn't been set or has been removed then 0 reward is returned.
		pub ErasRewardPoints get(fn eras_reward_points):
			map hasher(twox_64_concat) EraIndex => EraRewardPoints<T::AccountId>;

		/// The total amount staked for the last `HISTORY_DEPTH` eras.
		/// If total hasn't been set or has been removed then 0 stake is returned.
		pub ErasTotalStake get(fn eras_total_stake):
			map hasher(twox_64_concat) EraIndex => BalanceOf<T>;

		/// Mode of era forcing.
		pub ForceEra get(fn force_era) config(): Forcing;

		/// The percentage of the slash that is distributed to reporters.
		///
		/// The rest of the slashed value is handled by the `Slash`.
		pub SlashRewardFraction get(fn slash_reward_fraction) config(): Perbill;

		/// The amount of currency given to reporters of a slash event which was
		/// canceled by extraordinary circumstances (e.g. governance).
		pub CanceledSlashPayout get(fn canceled_payout) config(): BalanceOf<T>;

		/// All unapplied slashes that are queued for later.
		pub UnappliedSlashes:
			map hasher(twox_64_concat) EraIndex => Vec<UnappliedSlash<T::AccountId, BalanceOf<T>>>;

		/// A mapping from still-bonded eras to the first session index of that era.
		///
		/// Must contains information for eras for the range:
		/// `[active_era - bounding_duration; active_era]`
		BondedEras: Vec<(EraIndex, SessionIndex)>;

		/// All slashing events on validators, mapped by era to the highest slash proportion
		/// and slash value of the era.
		ValidatorSlashInEra:
			double_map hasher(twox_64_concat) EraIndex, hasher(twox_64_concat) T::AccountId
			=> Option<(Perbill, BalanceOf<T>)>;

		/// All slashing events on nominators, mapped by era to the highest slash value of the era.
		NominatorSlashInEra:
			double_map hasher(twox_64_concat) EraIndex, hasher(twox_64_concat) T::AccountId
			=> Option<BalanceOf<T>>;

		/// Slashing spans for stash accounts.
		SlashingSpans get(fn slashing_spans): map hasher(twox_64_concat) T::AccountId => Option<slashing::SlashingSpans>;

		/// Records information about the maximum slash of a stash within a slashing span,
		/// as well as how much reward has been paid out.
		SpanSlash:
			map hasher(twox_64_concat) (T::AccountId, slashing::SpanIndex)
			=> slashing::SpanRecord<BalanceOf<T>>;

		/// The earliest era for which we have a pending, unapplied slash.
		EarliestUnappliedSlash: Option<EraIndex>;

		/// Snapshot of validators at the beginning of the current election window. This should only
		/// have a value when [`EraElectionStatus`] == `ElectionStatus::Open(_)`.
		pub SnapshotValidators get(fn snapshot_validators): Option<Vec<T::AccountId>>;

		/// Snapshot of nominators at the beginning of the current election window. This should only
		/// have a value when [`EraElectionStatus`] == `ElectionStatus::Open(_)`.
		pub SnapshotNominators get(fn snapshot_nominators): Option<Vec<T::AccountId>>;

		/// The next validator set. At the end of an era, if this is available (potentially from the
		/// result of an offchain worker), it is immediately used. Otherwise, the on-chain election
		/// is executed.
		pub QueuedElected get(fn queued_elected): Option<ElectionResult<T::AccountId, BalanceOf<T>>>;

		/// The score of the current [`QueuedElected`].
		pub QueuedScore get(fn queued_score): Option<ElectionScore>;

		/// Flag to control the execution of the offchain election. When `Open(_)`, we accept
		/// solutions to be submitted.
		pub EraElectionStatus get(fn era_election_status): ElectionStatus<T::BlockNumber>;

		/// True if the current **planned** session is final. Note that this does not take era
		/// forcing into account.
		pub IsCurrentSessionFinal get(fn is_current_session_final): bool = false;

		/// True if network has been upgraded to this version.
		/// Storage version of the pallet.
		///
		/// This is set to v5.0.0 for new networks.
		StorageVersion build(|_: &GenesisConfig<T>| Releases::V5_0_0): Releases;
	}
	add_extra_genesis {
		config(stakers):
			Vec<(T::AccountId, T::AccountId, BalanceOf<T>, StakerStatus<T::AccountId>)>;
		build(|config: &GenesisConfig<T>| {
			for &(ref stash, ref controller, balance, ref status) in &config.stakers {
				assert!(
					T::Currency::free_balance(&stash) >= balance,
					"Stash does not have enough balance to bond."
				);
				let _ = <Module<T>>::bond(
					T::Origin::from(Some(stash.clone()).into()),
					T::Lookup::unlookup(controller.clone()),
					balance,
					RewardDestination::Staked,
				);
				let _ = match status {
					StakerStatus::Validator => {
						<Module<T>>::validate(
							T::Origin::from(Some(controller.clone()).into()),
							Default::default(),
						)
					},
					StakerStatus::Nominator(votes) => {
						<Module<T>>::nominate(
							T::Origin::from(Some(controller.clone()).into()),
							votes.iter().map(|l| T::Lookup::unlookup(l.clone())).collect(),
						)
					}, _ => Ok(())
				};
			}
		});
	}
}

pub mod migrations {
	use super::*;

	#[derive(Decode)]
	struct OldValidatorPrefs {
		#[codec(compact)]
		pub commission: Perbill
	}
	impl OldValidatorPrefs {
		fn upgraded(self) -> ValidatorPrefs {
			ValidatorPrefs {
				commission: self.commission,
				.. Default::default()
			}
		}
	}
	pub fn migrate_to_blockable<T: Config>() -> frame_support::weights::Weight {
		Validators::<T>::translate::<OldValidatorPrefs, _>(|_, p| Some(p.upgraded()));
		ErasValidatorPrefs::<T>::translate::<OldValidatorPrefs, _>(|_, _, p| Some(p.upgraded()));
		T::BlockWeights::get().max_block
	}
}

decl_event!(
	pub enum Event<T> where Balance = BalanceOf<T>, <T as frame_system::Config>::AccountId {
		/// The era payout has been set; the first balance is the validator-payout; the second is
		/// the remainder from the maximum amount of reward.
		/// \[era_index, validator_payout, remainder\]
		EraPayout(EraIndex, Balance, Balance),
		/// The staker has been rewarded by this amount. \[stash, amount\]
		Reward(AccountId, Balance),
		/// One validator (and its nominators) has been slashed by the given amount.
		/// \[validator, amount\]
		Slash(AccountId, Balance),
		/// An old slashing report from a prior era was discarded because it could
		/// not be processed. \[session_index\]
		OldSlashingReportDiscarded(SessionIndex),
		/// A new set of stakers was elected with the given \[compute\].
		StakingElection(ElectionCompute),
		/// A new solution for the upcoming election has been stored. \[compute\]
		SolutionStored(ElectionCompute),
		/// An account has bonded this amount. \[stash, amount\]
		///
		/// NOTE: This event is only emitted when funds are bonded via a dispatchable. Notably,
		/// it will not be emitted for staking rewards when they are added to stake.
		Bonded(AccountId, Balance),
		/// An account has unbonded this amount. \[stash, amount\]
		Unbonded(AccountId, Balance),
		/// An account has called `withdraw_unbonded` and removed unbonding chunks worth `Balance`
		/// from the unlocking queue. \[stash, amount\]
		Withdrawn(AccountId, Balance),
		/// A nominator has been kicked from a validator. \[nominator, stash\]
		Kicked(AccountId, AccountId),
	}
);

decl_error! {
	/// Error for the staking module.
	pub enum Error for Module<T: Config> {
		/// Not a controller account.
		NotController,
		/// Not a stash account.
		NotStash,
		/// Stash is already bonded.
		AlreadyBonded,
		/// Controller is already paired.
		AlreadyPaired,
		/// Targets cannot be empty.
		EmptyTargets,
		/// Duplicate index.
		DuplicateIndex,
		/// Slash record index out of bounds.
		InvalidSlashIndex,
		/// Can not bond with value less than minimum balance.
		InsufficientValue,
		/// Can not schedule more unlock chunks.
		NoMoreChunks,
		/// Can not rebond without unlocking chunks.
		NoUnlockChunk,
		/// Attempting to target a stash that still has funds.
		FundedTarget,
		/// Invalid era to reward.
		InvalidEraToReward,
		/// Invalid number of nominations.
		InvalidNumberOfNominations,
		/// Items are not sorted and unique.
		NotSortedAndUnique,
		/// Rewards for this era have already been claimed for this validator.
		AlreadyClaimed,
		/// The submitted result is received out of the open window.
		OffchainElectionEarlySubmission,
		/// The submitted result is not as good as the one stored on chain.
		OffchainElectionWeakSubmission,
		/// The snapshot data of the current window is missing.
		SnapshotUnavailable,
		/// Incorrect number of winners were presented.
		OffchainElectionBogusWinnerCount,
		/// One of the submitted winners is not an active candidate on chain (index is out of range
		/// in snapshot).
		OffchainElectionBogusWinner,
		/// Error while building the assignment type from the compact. This can happen if an index
		/// is invalid, or if the weights _overflow_.
		OffchainElectionBogusCompact,
		/// One of the submitted nominators is not an active nominator on chain.
		OffchainElectionBogusNominator,
		/// One of the submitted nominators has an edge to which they have not voted on chain.
		OffchainElectionBogusNomination,
		/// One of the submitted nominators has an edge which is submitted before the last non-zero
		/// slash of the target.
		OffchainElectionSlashedNomination,
		/// A self vote must only be originated from a validator to ONLY themselves.
		OffchainElectionBogusSelfVote,
		/// The submitted result has unknown edges that are not among the presented winners.
		OffchainElectionBogusEdge,
		/// The claimed score does not match with the one computed from the data.
		OffchainElectionBogusScore,
		/// The election size is invalid.
		OffchainElectionBogusElectionSize,
		/// The call is not allowed at the given time due to restrictions of election period.
		CallNotAllowed,
		/// Incorrect previous history depth input provided.
		IncorrectHistoryDepth,
		/// Incorrect number of slashing spans provided.
		IncorrectSlashingSpans,
		/// Internal state has become somehow corrupted and the operation cannot continue.
		BadState,
		/// Too many nomination targets supplied.
		TooManyTargets,
		/// A nomination target was supplied that was blocked or otherwise not a validator.
		BadTarget,
	}
}

decl_module! {
	pub struct Module<T: Config> for enum Call where origin: T::Origin {
		/// Number of sessions per era.
		const SessionsPerEra: SessionIndex = T::SessionsPerEra::get();

		/// Number of eras that staked funds must remain bonded for.
		const BondingDuration: EraIndex = T::BondingDuration::get();

		/// Number of eras that slashes are deferred by, after computation.
		///
		/// This should be less than the bonding duration.
		/// Set to 0 if slashes should be applied immediately, without opportunity for
		/// intervention.
		const SlashDeferDuration: EraIndex = T::SlashDeferDuration::get();

		/// The number of blocks before the end of the era from which election submissions are allowed.
		///
		/// Setting this to zero will disable the offchain compute and only on-chain seq-phragmen will
		/// be used.
		///
		/// This is bounded by being within the last session. Hence, setting it to a value more than the
		/// length of a session will be pointless.
		const ElectionLookahead: T::BlockNumber = T::ElectionLookahead::get();

		/// Maximum number of balancing iterations to run in the offchain submission.
		///
		/// If set to 0, balance_solution will not be executed at all.
		const MaxIterations: u32 = T::MaxIterations::get();

		/// The threshold of improvement that should be provided for a new solution to be accepted.
		const MinSolutionScoreBump: Perbill = T::MinSolutionScoreBump::get();

		/// The maximum number of nominators rewarded for each validator.
		///
		/// For each validator only the `$MaxNominatorRewardedPerValidator` biggest stakers can claim
		/// their reward. This used to limit the i/o cost for the nominator payout.
		const MaxNominatorRewardedPerValidator: u32 = T::MaxNominatorRewardedPerValidator::get();

		/// The maximum of validator candidates each nominator may nominate.
		const MaxNominations: u32 = T::CompactSolution::LIMIT as u32;

		type Error = Error<T>;

		fn deposit_event() = default;

		fn on_runtime_upgrade() -> frame_support::weights::Weight {
			if StorageVersion::get() == Releases::V4_0_0 {
				StorageVersion::put(Releases::V5_0_0);
				migrations::migrate_to_blockable::<T>()
			} else {
				0
			}
		}

		/// sets `ElectionStatus` to `Open(now)` where `now` is the block number at which the
		/// election window has opened, if we are at the last session and less blocks than
		/// `T::ElectionLookahead` is remaining until the next new session schedule. The offchain
		/// worker, if applicable, will execute at the end of the current block, and solutions may
		/// be submitted.
		fn on_initialize(now: T::BlockNumber) -> Weight {
			let mut consumed_weight = 0;
			let mut add_weight = |reads, writes, weight| {
				consumed_weight += T::DbWeight::get().reads_writes(reads, writes);
				consumed_weight += weight;
			};

			if
				// if we don't have any ongoing offchain compute.
				Self::era_election_status().is_closed() &&
				// either current session final based on the plan, or we're forcing.
				(Self::is_current_session_final() || Self::will_era_be_forced())
			{
				if let Some(next_session_change) = T::NextNewSession::estimate_next_new_session(now) {
					if let Some(remaining) = next_session_change.checked_sub(&now) {
						if remaining <= T::ElectionLookahead::get() && !remaining.is_zero() {
							// create snapshot.
							let (did_snapshot, snapshot_weight) = Self::create_stakers_snapshot();
							add_weight(0, 0, snapshot_weight);
							if did_snapshot {
								// Set the flag to make sure we don't waste any compute here in the same era
								// after we have triggered the offline compute.
								<EraElectionStatus<T>>::put(
									ElectionStatus::<T::BlockNumber>::Open(now)
								);
								add_weight(0, 1, 0);
								log!(info, "💸 Election window is Open({:?}). Snapshot created", now);
							} else {
								log!(warn, "💸 Failed to create snapshot at {:?}.", now);
							}
						}
					}
				} else {
					log!(warn, "💸 Estimating next session change failed.");
				}
				add_weight(0, 0, T::NextNewSession::weight(now))
			}
			// For `era_election_status`, `is_current_session_final`, `will_era_be_forced`
			add_weight(3, 0, 0);
			// Additional read from `on_finalize`
			add_weight(1, 0, 0);
			consumed_weight
		}

		/// Check if the current block number is the one at which the election window has been set
		/// to open. If so, it runs the offchain worker code.
		fn offchain_worker(now: T::BlockNumber) {
			use offchain_election::{set_check_offchain_execution_status, compute_offchain_election};

			if Self::era_election_status().is_open_at(now) {
				let offchain_status = set_check_offchain_execution_status::<T>(now);
				if let Err(why) = offchain_status {
					log!(warn, "💸 skipping offchain worker in open election window due to [{}]", why);
				} else {
					if let Err(e) = compute_offchain_election::<T>() {
						log!(error, "💸 Error in election offchain worker: {:?}", e);
					} else {
						log!(debug, "💸 Executed offchain worker thread without errors.");
					}
				}
			}
		}

		fn on_finalize() {
			// Set the start of the first era.
			if let Some(mut active_era) = Self::active_era() {
				if active_era.start.is_none() {
					let now_as_millis_u64 = T::UnixTime::now().as_millis().saturated_into::<u64>();
					active_era.start = Some(now_as_millis_u64);
					// This write only ever happens once, we don't include it in the weight in general
					ActiveEra::put(active_era);
				}
			}
			// `on_finalize` weight is tracked in `on_initialize`
		}

		fn integrity_test() {
			// Ensure the size of both ValidatorIndex and NominatorIndex. They both need to be well
			// below usize.
			assert!(size_of::<ValidatorIndexOf<T>>() <= size_of::<usize>());
			assert!(size_of::<ValidatorIndexOf<T>>() <= size_of::<u32>());
			assert!(size_of::<NominatorIndexOf<T>>() <= size_of::<usize>());
			assert!(size_of::<NominatorIndexOf<T>>() <= size_of::<u32>());


			sp_io::TestExternalities::new_empty().execute_with(||
				assert!(
					T::SlashDeferDuration::get() < T::BondingDuration::get() || T::BondingDuration::get() == 0,
					"As per documentation, slash defer duration ({}) should be less than bonding duration ({}).",
					T::SlashDeferDuration::get(),
					T::BondingDuration::get(),
				)
			);

			use sp_runtime::{UpperOf, traits::CheckedMul};
			// see the documentation of `Assignment::try_normalize`. Now we can ensure that this
			// will always return `Ok`.
			// 1. Maximum sum of Vec<ChainAccuracy> must fit into `UpperOf<ChainAccuracy>`.
			assert!(
				<usize as TryInto<UpperOf<ChainAccuracy>>>::try_into(T::CompactSolution::LIMIT)
				.unwrap_or_else(|_| panic!())
				.checked_mul(<ChainAccuracy>::one().deconstruct().try_into().unwrap())
				.is_some()
			);

			// 2. Maximum sum of Vec<OffchainAccuracyOf<T>> must fit into `UpperOf<OffchainAccuracyOf<T>>`.
			let max_inner = <OffchainAccuracyOf<T>>::one().deconstruct();
			let max_inner = <UpperOf<OffchainAccuracyOf<T>>>::from(max_inner);
			assert!(
				<usize as TryInto<UpperOf<OffchainAccuracyOf<T>>>>::try_into(T::CompactSolution::LIMIT)
				.unwrap_or_else(|_| panic!())
				.checked_mul(&max_inner)
				.is_some()
			);
		}

		/// Take the origin account as a stash and lock up `value` of its balance. `controller` will
		/// be the account that controls it.
		///
		/// `value` must be more than the `minimum_balance` specified by `T::Currency`.
		///
		/// The dispatch origin for this call must be _Signed_ by the stash account.
		///
		/// Emits `Bonded`.
		///
		/// # <weight>
		/// - Independent of the arguments. Moderate complexity.
		/// - O(1).
		/// - Three extra DB entries.
		///
		/// NOTE: Two of the storage writes (`Self::bonded`, `Self::payee`) are _never_ cleaned
		/// unless the `origin` falls below _existential deposit_ and gets removed as dust.
		/// ------------------
		/// Weight: O(1)
		/// DB Weight:
		/// - Read: Bonded, Ledger, [Origin Account], Current Era, History Depth, Locks
		/// - Write: Bonded, Payee, [Origin Account], Locks, Ledger
		/// # </weight>
		#[weight = T::WeightInfo::bond()]
		pub fn bond(origin,
			controller: <T::Lookup as StaticLookup>::Source,
			#[compact] value: BalanceOf<T>,
			payee: RewardDestination<T::AccountId>,
		) {
			let stash = ensure_signed(origin)?;

			if <Bonded<T>>::contains_key(&stash) {
				Err(Error::<T>::AlreadyBonded)?
			}

			let controller = T::Lookup::lookup(controller)?;

			if <Ledger<T>>::contains_key(&controller) {
				Err(Error::<T>::AlreadyPaired)?
			}

			// reject a bond which is considered to be _dust_.
			if value < T::Currency::minimum_balance() {
				Err(Error::<T>::InsufficientValue)?
			}

			system::Module::<T>::inc_consumers(&stash).map_err(|_| Error::<T>::BadState)?;

			// You're auto-bonded forever, here. We might improve this by only bonding when
			// you actually validate/nominate and remove once you unbond __everything__.
			<Bonded<T>>::insert(&stash, &controller);
			<Payee<T>>::insert(&stash, payee);

			let current_era = CurrentEra::get().unwrap_or(0);
			let history_depth = Self::history_depth();
			let last_reward_era = current_era.saturating_sub(history_depth);

			let stash_balance = T::Currency::free_balance(&stash);
			let value = value.min(stash_balance);
			Self::deposit_event(RawEvent::Bonded(stash.clone(), value));
			let item = StakingLedger {
				stash,
				total: value,
				active: value,
				unlocking: vec![],
				claimed_rewards: (last_reward_era..current_era).collect(),
			};
			Self::update_ledger(&controller, &item);
		}

		/// Add some extra amount that have appeared in the stash `free_balance` into the balance up
		/// for staking.
		///
		/// Use this if there are additional funds in your stash account that you wish to bond.
		/// Unlike [`bond`] or [`unbond`] this function does not impose any limitation on the amount
		/// that can be added.
		///
		/// The dispatch origin for this call must be _Signed_ by the stash, not the controller and
		/// it can be only called when [`EraElectionStatus`] is `Closed`.
		///
		/// Emits `Bonded`.
		///
		/// # <weight>
		/// - Independent of the arguments. Insignificant complexity.
		/// - O(1).
		/// - One DB entry.
		/// ------------
		/// DB Weight:
		/// - Read: Era Election Status, Bonded, Ledger, [Origin Account], Locks
		/// - Write: [Origin Account], Locks, Ledger
		/// # </weight>
		#[weight = T::WeightInfo::bond_extra()]
		fn bond_extra(origin, #[compact] max_additional: BalanceOf<T>) {
			ensure!(Self::era_election_status().is_closed(), Error::<T>::CallNotAllowed);
			let stash = ensure_signed(origin)?;

			let controller = Self::bonded(&stash).ok_or(Error::<T>::NotStash)?;
			let mut ledger = Self::ledger(&controller).ok_or(Error::<T>::NotController)?;

			let stash_balance = T::Currency::free_balance(&stash);
			if let Some(extra) = stash_balance.checked_sub(&ledger.total) {
				let extra = extra.min(max_additional);
				ledger.total += extra;
				ledger.active += extra;
				// last check: the new active amount of ledger must be more than ED.
				ensure!(ledger.active >= T::Currency::minimum_balance(), Error::<T>::InsufficientValue);

				Self::deposit_event(RawEvent::Bonded(stash, extra));
				Self::update_ledger(&controller, &ledger);
			}
		}

		/// Schedule a portion of the stash to be unlocked ready for transfer out after the bond
		/// period ends. If this leaves an amount actively bonded less than
		/// T::Currency::minimum_balance(), then it is increased to the full amount.
		///
		/// Once the unlock period is done, you can call `withdraw_unbonded` to actually move
		/// the funds out of management ready for transfer.
		///
		/// No more than a limited number of unlocking chunks (see `MAX_UNLOCKING_CHUNKS`)
		/// can co-exists at the same time. In that case, [`Call::withdraw_unbonded`] need
		/// to be called first to remove some of the chunks (if possible).
		///
		/// The dispatch origin for this call must be _Signed_ by the controller, not the stash.
		/// And, it can be only called when [`EraElectionStatus`] is `Closed`.
		///
		/// Emits `Unbonded`.
		///
		/// See also [`Call::withdraw_unbonded`].
		///
		/// # <weight>
		/// - Independent of the arguments. Limited but potentially exploitable complexity.
		/// - Contains a limited number of reads.
		/// - Each call (requires the remainder of the bonded balance to be above `minimum_balance`)
		///   will cause a new entry to be inserted into a vector (`Ledger.unlocking`) kept in storage.
		///   The only way to clean the aforementioned storage item is also user-controlled via
		///   `withdraw_unbonded`.
		/// - One DB entry.
		/// ----------
		/// Weight: O(1)
		/// DB Weight:
		/// - Read: EraElectionStatus, Ledger, CurrentEra, Locks, BalanceOf Stash,
		/// - Write: Locks, Ledger, BalanceOf Stash,
		/// </weight>
		#[weight = T::WeightInfo::unbond()]
		fn unbond(origin, #[compact] value: BalanceOf<T>) {
			ensure!(Self::era_election_status().is_closed(), Error::<T>::CallNotAllowed);
			let controller = ensure_signed(origin)?;
			let mut ledger = Self::ledger(&controller).ok_or(Error::<T>::NotController)?;
			ensure!(
				ledger.unlocking.len() < MAX_UNLOCKING_CHUNKS,
				Error::<T>::NoMoreChunks,
			);

			let mut value = value.min(ledger.active);

			if !value.is_zero() {
				ledger.active -= value;

				// Avoid there being a dust balance left in the staking system.
				if ledger.active < T::Currency::minimum_balance() {
					value += ledger.active;
					ledger.active = Zero::zero();
				}

				// Note: in case there is no current era it is fine to bond one era more.
				let era = Self::current_era().unwrap_or(0) + T::BondingDuration::get();
				ledger.unlocking.push(UnlockChunk { value, era });
				Self::update_ledger(&controller, &ledger);
				Self::deposit_event(RawEvent::Unbonded(ledger.stash, value));
			}
		}

		/// Remove any unlocked chunks from the `unlocking` queue from our management.
		///
		/// This essentially frees up that balance to be used by the stash account to do
		/// whatever it wants.
		///
		/// The dispatch origin for this call must be _Signed_ by the controller, not the stash.
		/// And, it can be only called when [`EraElectionStatus`] is `Closed`.
		///
		/// Emits `Withdrawn`.
		///
		/// See also [`Call::unbond`].
		///
		/// # <weight>
		/// - Could be dependent on the `origin` argument and how much `unlocking` chunks exist.
		///  It implies `consolidate_unlocked` which loops over `Ledger.unlocking`, which is
		///  indirectly user-controlled. See [`unbond`] for more detail.
		/// - Contains a limited number of reads, yet the size of which could be large based on `ledger`.
		/// - Writes are limited to the `origin` account key.
		/// ---------------
		/// Complexity O(S) where S is the number of slashing spans to remove
		/// Update:
		/// - Reads: EraElectionStatus, Ledger, Current Era, Locks, [Origin Account]
		/// - Writes: [Origin Account], Locks, Ledger
		/// Kill:
		/// - Reads: EraElectionStatus, Ledger, Current Era, Bonded, Slashing Spans, [Origin
		///   Account], Locks, BalanceOf stash
		/// - Writes: Bonded, Slashing Spans (if S > 0), Ledger, Payee, Validators, Nominators,
		///   [Origin Account], Locks, BalanceOf stash.
		/// - Writes Each: SpanSlash * S
		/// NOTE: Weight annotation is the kill scenario, we refund otherwise.
		/// # </weight>
		#[weight = T::WeightInfo::withdraw_unbonded_kill(*num_slashing_spans)]
		fn withdraw_unbonded(origin, num_slashing_spans: u32) -> DispatchResultWithPostInfo {
			ensure!(Self::era_election_status().is_closed(), Error::<T>::CallNotAllowed);
			let controller = ensure_signed(origin)?;
			let mut ledger = Self::ledger(&controller).ok_or(Error::<T>::NotController)?;
			let (stash, old_total) = (ledger.stash.clone(), ledger.total);
			if let Some(current_era) = Self::current_era() {
				ledger = ledger.consolidate_unlocked(current_era)
			}

			let post_info_weight = if ledger.unlocking.is_empty() && ledger.active <= T::Currency::minimum_balance() {
				// This account must have called `unbond()` with some value that caused the active
				// portion to fall below existential deposit + will have no more unlocking chunks
				// left. We can now safely remove all staking-related information.
				Self::kill_stash(&stash, num_slashing_spans)?;
				// remove the lock.
				T::Currency::remove_lock(STAKING_ID, &stash);
				// This is worst case scenario, so we use the full weight and return None
				None
			} else {
				// This was the consequence of a partial unbond. just update the ledger and move on.
				Self::update_ledger(&controller, &ledger);

				// This is only an update, so we use less overall weight.
				Some(T::WeightInfo::withdraw_unbonded_update(num_slashing_spans))
			};

			// `old_total` should never be less than the new total because
			// `consolidate_unlocked` strictly subtracts balance.
			if ledger.total < old_total {
				// Already checked that this won't overflow by entry condition.
				let value = old_total - ledger.total;
				Self::deposit_event(RawEvent::Withdrawn(stash, value));
			}

			Ok(post_info_weight.into())
		}

		/// Declare the desire to validate for the origin controller.
		///
		/// Effects will be felt at the beginning of the next era.
		///
		/// The dispatch origin for this call must be _Signed_ by the controller, not the stash.
		/// And, it can be only called when [`EraElectionStatus`] is `Closed`.
		///
		/// # <weight>
		/// - Independent of the arguments. Insignificant complexity.
		/// - Contains a limited number of reads.
		/// - Writes are limited to the `origin` account key.
		/// -----------
		/// Weight: O(1)
		/// DB Weight:
		/// - Read: Era Election Status, Ledger
		/// - Write: Nominators, Validators
		/// # </weight>
		#[weight = T::WeightInfo::validate()]
		pub fn validate(origin, prefs: ValidatorPrefs) {
			ensure!(Self::era_election_status().is_closed(), Error::<T>::CallNotAllowed);
			let controller = ensure_signed(origin)?;
			let ledger = Self::ledger(&controller).ok_or(Error::<T>::NotController)?;
			let stash = &ledger.stash;
			<Nominators<T>>::remove(stash);
			<Validators<T>>::insert(stash, prefs);
		}

		/// Declare the desire to nominate `targets` for the origin controller.
		///
		/// Effects will be felt at the beginning of the next era. This can only be called when
		/// [`EraElectionStatus`] is `Closed`.
		///
		/// The dispatch origin for this call must be _Signed_ by the controller, not the stash.
		/// And, it can be only called when [`EraElectionStatus`] is `Closed`.
		///
		/// # <weight>
		/// - The transaction's complexity is proportional to the size of `targets` (N)
		/// which is capped at (T::CompactSolution::LIMIT).
		/// - Both the reads and writes follow a similar pattern.
		/// ---------
		/// Weight: O(N)
		/// where N is the number of targets
		/// DB Weight:
		/// - Reads: Era Election Status, Ledger, Current Era
		/// - Writes: Validators, Nominators
		/// # </weight>
		#[weight = T::WeightInfo::nominate(targets.len() as u32)]
		pub fn nominate(origin, targets: Vec<<T::Lookup as StaticLookup>::Source>) {
			ensure!(Self::era_election_status().is_closed(), Error::<T>::CallNotAllowed);
			let controller = ensure_signed(origin)?;
			let ledger = Self::ledger(&controller).ok_or(Error::<T>::NotController)?;
			let stash = &ledger.stash;
			ensure!(!targets.is_empty(), Error::<T>::EmptyTargets);
<<<<<<< HEAD
			ensure!(targets.len() <= T::CompactSolution::LIMIT, Error::<T>::TooManyTargets);
=======
			ensure!(targets.len() <= MAX_NOMINATIONS, Error::<T>::TooManyTargets);
>>>>>>> 3e870d12

			let old = Nominators::<T>::get(stash).map_or_else(Vec::new, |x| x.targets);

			let targets = targets.into_iter()
<<<<<<< HEAD
				.take(T::CompactSolution::LIMIT)
				.map(|t| T::Lookup::lookup(t))
=======
				.map(|t| T::Lookup::lookup(t).map_err(DispatchError::from))
				.map(|n| n.and_then(|n| if old.contains(&n) || !Validators::<T>::get(&n).blocked {
					Ok(n)
				} else {
					Err(Error::<T>::BadTarget.into())
				}))
>>>>>>> 3e870d12
				.collect::<result::Result<Vec<T::AccountId>, _>>()?;

			let nominations = Nominations {
				targets,
				// initial nominations are considered submitted at era 0. See `Nominations` doc
				submitted_in: Self::current_era().unwrap_or(0),
				suppressed: false,
			};

			<Validators<T>>::remove(stash);
			<Nominators<T>>::insert(stash, &nominations);
		}

		/// Declare no desire to either validate or nominate.
		///
		/// Effects will be felt at the beginning of the next era.
		///
		/// The dispatch origin for this call must be _Signed_ by the controller, not the stash.
		/// And, it can be only called when [`EraElectionStatus`] is `Closed`.
		///
		/// # <weight>
		/// - Independent of the arguments. Insignificant complexity.
		/// - Contains one read.
		/// - Writes are limited to the `origin` account key.
		/// --------
		/// Weight: O(1)
		/// DB Weight:
		/// - Read: EraElectionStatus, Ledger
		/// - Write: Validators, Nominators
		/// # </weight>
		#[weight = T::WeightInfo::chill()]
		fn chill(origin) {
			ensure!(Self::era_election_status().is_closed(), Error::<T>::CallNotAllowed);
			let controller = ensure_signed(origin)?;
			let ledger = Self::ledger(&controller).ok_or(Error::<T>::NotController)?;
			Self::chill_stash(&ledger.stash);
		}

		/// (Re-)set the payment target for a controller.
		///
		/// Effects will be felt at the beginning of the next era.
		///
		/// The dispatch origin for this call must be _Signed_ by the controller, not the stash.
		///
		/// # <weight>
		/// - Independent of the arguments. Insignificant complexity.
		/// - Contains a limited number of reads.
		/// - Writes are limited to the `origin` account key.
		/// ---------
		/// - Weight: O(1)
		/// - DB Weight:
		///     - Read: Ledger
		///     - Write: Payee
		/// # </weight>
		#[weight = T::WeightInfo::set_payee()]
		fn set_payee(origin, payee: RewardDestination<T::AccountId>) {
			let controller = ensure_signed(origin)?;
			let ledger = Self::ledger(&controller).ok_or(Error::<T>::NotController)?;
			let stash = &ledger.stash;
			<Payee<T>>::insert(stash, payee);
		}

		/// (Re-)set the controller of a stash.
		///
		/// Effects will be felt at the beginning of the next era.
		///
		/// The dispatch origin for this call must be _Signed_ by the stash, not the controller.
		///
		/// # <weight>
		/// - Independent of the arguments. Insignificant complexity.
		/// - Contains a limited number of reads.
		/// - Writes are limited to the `origin` account key.
		/// ----------
		/// Weight: O(1)
		/// DB Weight:
		/// - Read: Bonded, Ledger New Controller, Ledger Old Controller
		/// - Write: Bonded, Ledger New Controller, Ledger Old Controller
		/// # </weight>
		#[weight = T::WeightInfo::set_controller()]
		fn set_controller(origin, controller: <T::Lookup as StaticLookup>::Source) {
			let stash = ensure_signed(origin)?;
			let old_controller = Self::bonded(&stash).ok_or(Error::<T>::NotStash)?;
			let controller = T::Lookup::lookup(controller)?;
			if <Ledger<T>>::contains_key(&controller) {
				Err(Error::<T>::AlreadyPaired)?
			}
			if controller != old_controller {
				<Bonded<T>>::insert(&stash, &controller);
				if let Some(l) = <Ledger<T>>::take(&old_controller) {
					<Ledger<T>>::insert(&controller, l);
				}
			}
		}

		/// Sets the ideal number of validators.
		///
		/// The dispatch origin must be Root.
		///
		/// # <weight>
		/// Weight: O(1)
		/// Write: Validator Count
		/// # </weight>
		#[weight = T::WeightInfo::set_validator_count()]
		fn set_validator_count(origin, #[compact] new: u32) {
			ensure_root(origin)?;
			ValidatorCount::put(new);
		}

		/// Increments the ideal number of validators.
		///
		/// The dispatch origin must be Root.
		///
		/// # <weight>
		/// Same as [`set_validator_count`].
		/// # </weight>
		#[weight = T::WeightInfo::set_validator_count()]
		fn increase_validator_count(origin, #[compact] additional: u32) {
			ensure_root(origin)?;
			ValidatorCount::mutate(|n| *n += additional);
		}

		/// Scale up the ideal number of validators by a factor.
		///
		/// The dispatch origin must be Root.
		///
		/// # <weight>
		/// Same as [`set_validator_count`].
		/// # </weight>
		#[weight = T::WeightInfo::set_validator_count()]
		fn scale_validator_count(origin, factor: Percent) {
			ensure_root(origin)?;
			ValidatorCount::mutate(|n| *n += factor * *n);
		}

		/// Force there to be no new eras indefinitely.
		///
		/// The dispatch origin must be Root.
		///
		/// # <weight>
		/// - No arguments.
		/// - Weight: O(1)
		/// - Write: ForceEra
		/// # </weight>
		#[weight = T::WeightInfo::force_no_eras()]
		fn force_no_eras(origin) {
			ensure_root(origin)?;
			ForceEra::put(Forcing::ForceNone);
		}

		/// Force there to be a new era at the end of the next session. After this, it will be
		/// reset to normal (non-forced) behaviour.
		///
		/// The dispatch origin must be Root.
		///
		/// # <weight>
		/// - No arguments.
		/// - Weight: O(1)
		/// - Write ForceEra
		/// # </weight>
		#[weight = T::WeightInfo::force_new_era()]
		fn force_new_era(origin) {
			ensure_root(origin)?;
			ForceEra::put(Forcing::ForceNew);
		}

		/// Set the validators who cannot be slashed (if any).
		///
		/// The dispatch origin must be Root.
		///
		/// # <weight>
		/// - O(V)
		/// - Write: Invulnerables
		/// # </weight>
		#[weight = T::WeightInfo::set_invulnerables(invulnerables.len() as u32)]
		fn set_invulnerables(origin, invulnerables: Vec<T::AccountId>) {
			ensure_root(origin)?;
			<Invulnerables<T>>::put(invulnerables);
		}

		/// Force a current staker to become completely unstaked, immediately.
		///
		/// The dispatch origin must be Root.
		///
		/// # <weight>
		/// O(S) where S is the number of slashing spans to be removed
		/// Reads: Bonded, Slashing Spans, Account, Locks
		/// Writes: Bonded, Slashing Spans (if S > 0), Ledger, Payee, Validators, Nominators, Account, Locks
		/// Writes Each: SpanSlash * S
		/// # </weight>
		#[weight = T::WeightInfo::force_unstake(*num_slashing_spans)]
		fn force_unstake(origin, stash: T::AccountId, num_slashing_spans: u32) {
			ensure_root(origin)?;

			// remove all staking-related information.
			Self::kill_stash(&stash, num_slashing_spans)?;

			// remove the lock.
			T::Currency::remove_lock(STAKING_ID, &stash);
		}

		/// Force there to be a new era at the end of sessions indefinitely.
		///
		/// The dispatch origin must be Root.
		///
		/// # <weight>
		/// - Weight: O(1)
		/// - Write: ForceEra
		/// # </weight>
		#[weight = T::WeightInfo::force_new_era_always()]
		fn force_new_era_always(origin) {
			ensure_root(origin)?;
			ForceEra::put(Forcing::ForceAlways);
		}

		/// Cancel enactment of a deferred slash.
		///
		/// Can be called by the `T::SlashCancelOrigin`.
		///
		/// Parameters: era and indices of the slashes for that era to kill.
		///
		/// # <weight>
		/// Complexity: O(U + S)
		/// with U unapplied slashes weighted with U=1000
		/// and S is the number of slash indices to be canceled.
		/// - Read: Unapplied Slashes
		/// - Write: Unapplied Slashes
		/// # </weight>
		#[weight = T::WeightInfo::cancel_deferred_slash(slash_indices.len() as u32)]
		fn cancel_deferred_slash(origin, era: EraIndex, slash_indices: Vec<u32>) {
			T::SlashCancelOrigin::ensure_origin(origin)?;

			ensure!(!slash_indices.is_empty(), Error::<T>::EmptyTargets);
			ensure!(is_sorted_and_unique(&slash_indices), Error::<T>::NotSortedAndUnique);

			let mut unapplied = <Self as Store>::UnappliedSlashes::get(&era);
			let last_item = slash_indices[slash_indices.len() - 1];
			ensure!((last_item as usize) < unapplied.len(), Error::<T>::InvalidSlashIndex);

			for (removed, index) in slash_indices.into_iter().enumerate() {
				let index = (index as usize) - removed;
				unapplied.remove(index);
			}

			<Self as Store>::UnappliedSlashes::insert(&era, &unapplied);
		}

		/// Pay out all the stakers behind a single validator for a single era.
		///
		/// - `validator_stash` is the stash account of the validator. Their nominators, up to
		///   `T::MaxNominatorRewardedPerValidator`, will also receive their rewards.
		/// - `era` may be any era between `[current_era - history_depth; current_era]`.
		///
		/// The origin of this call must be _Signed_. Any account can call this function, even if
		/// it is not one of the stakers.
		///
		/// This can only be called when [`EraElectionStatus`] is `Closed`.
		///
		/// # <weight>
		/// - Time complexity: at most O(MaxNominatorRewardedPerValidator).
		/// - Contains a limited number of reads and writes.
		/// -----------
		/// N is the Number of payouts for the validator (including the validator)
		/// Weight:
		/// - Reward Destination Staked: O(N)
		/// - Reward Destination Controller (Creating): O(N)
		/// DB Weight:
		/// - Read: EraElectionStatus, CurrentEra, HistoryDepth, ErasValidatorReward,
		///         ErasStakersClipped, ErasRewardPoints, ErasValidatorPrefs (8 items)
		/// - Read Each: Bonded, Ledger, Payee, Locks, System Account (5 items)
		/// - Write Each: System Account, Locks, Ledger (3 items)
		///
		///   NOTE: weights are assuming that payouts are made to alive stash account (Staked).
		///   Paying even a dead controller is cheaper weight-wise. We don't do any refunds here.
		/// # </weight>
		#[weight = T::WeightInfo::payout_stakers_alive_staked(T::MaxNominatorRewardedPerValidator::get())]
		fn payout_stakers(origin, validator_stash: T::AccountId, era: EraIndex) -> DispatchResult {
			ensure!(Self::era_election_status().is_closed(), Error::<T>::CallNotAllowed);
			ensure_signed(origin)?;
			Self::do_payout_stakers(validator_stash, era)
		}

		/// Rebond a portion of the stash scheduled to be unlocked.
		///
		/// The dispatch origin must be signed by the controller, and it can be only called when
		/// [`EraElectionStatus`] is `Closed`.
		///
		/// # <weight>
		/// - Time complexity: O(L), where L is unlocking chunks
		/// - Bounded by `MAX_UNLOCKING_CHUNKS`.
		/// - Storage changes: Can't increase storage, only decrease it.
		/// ---------------
		/// - DB Weight:
		///     - Reads: EraElectionStatus, Ledger, Locks, [Origin Account]
		///     - Writes: [Origin Account], Locks, Ledger
		/// # </weight>
		#[weight = T::WeightInfo::rebond(MAX_UNLOCKING_CHUNKS as u32)]
		fn rebond(origin, #[compact] value: BalanceOf<T>) -> DispatchResultWithPostInfo {
			ensure!(Self::era_election_status().is_closed(), Error::<T>::CallNotAllowed);
			let controller = ensure_signed(origin)?;
			let ledger = Self::ledger(&controller).ok_or(Error::<T>::NotController)?;
			ensure!(!ledger.unlocking.is_empty(), Error::<T>::NoUnlockChunk);

			let ledger = ledger.rebond(value);
			// last check: the new active amount of ledger must be more than ED.
			ensure!(ledger.active >= T::Currency::minimum_balance(), Error::<T>::InsufficientValue);

			Self::update_ledger(&controller, &ledger);
			Ok(Some(
				35 * WEIGHT_PER_MICROS
				+ 50 * WEIGHT_PER_NANOS * (ledger.unlocking.len() as Weight)
				+ T::DbWeight::get().reads_writes(3, 2)
			).into())
		}

		/// Set `HistoryDepth` value. This function will delete any history information
		/// when `HistoryDepth` is reduced.
		///
		/// Parameters:
		/// - `new_history_depth`: The new history depth you would like to set.
		/// - `era_items_deleted`: The number of items that will be deleted by this dispatch.
		///    This should report all the storage items that will be deleted by clearing old
		///    era history. Needed to report an accurate weight for the dispatch. Trusted by
		///    `Root` to report an accurate number.
		///
		/// Origin must be root.
		///
		/// # <weight>
		/// - E: Number of history depths removed, i.e. 10 -> 7 = 3
		/// - Weight: O(E)
		/// - DB Weight:
		///     - Reads: Current Era, History Depth
		///     - Writes: History Depth
		///     - Clear Prefix Each: Era Stakers, EraStakersClipped, ErasValidatorPrefs
		///     - Writes Each: ErasValidatorReward, ErasRewardPoints, ErasTotalStake, ErasStartSessionIndex
		/// # </weight>
		#[weight = T::WeightInfo::set_history_depth(*_era_items_deleted)]
		fn set_history_depth(origin,
			#[compact] new_history_depth: EraIndex,
			#[compact] _era_items_deleted: u32,
		) {
			ensure_root(origin)?;
			if let Some(current_era) = Self::current_era() {
				HistoryDepth::mutate(|history_depth| {
					let last_kept = current_era.checked_sub(*history_depth).unwrap_or(0);
					let new_last_kept = current_era.checked_sub(new_history_depth).unwrap_or(0);
					for era_index in last_kept..new_last_kept {
						Self::clear_era_information(era_index);
					}
					*history_depth = new_history_depth
				})
			}
		}

		/// Remove all data structure concerning a staker/stash once its balance is at the minimum.
		/// This is essentially equivalent to `withdraw_unbonded` except it can be called by anyone
		/// and the target `stash` must have no funds left beyond the ED.
		///
		/// This can be called from any origin.
		///
		/// - `stash`: The stash account to reap. Its balance must be zero.
		///
		/// # <weight>
		/// Complexity: O(S) where S is the number of slashing spans on the account.
		/// DB Weight:
		/// - Reads: Stash Account, Bonded, Slashing Spans, Locks
		/// - Writes: Bonded, Slashing Spans (if S > 0), Ledger, Payee, Validators, Nominators, Stash Account, Locks
		/// - Writes Each: SpanSlash * S
		/// # </weight>
		#[weight = T::WeightInfo::reap_stash(*num_slashing_spans)]
		fn reap_stash(_origin, stash: T::AccountId, num_slashing_spans: u32) {
			let at_minimum = T::Currency::total_balance(&stash) == T::Currency::minimum_balance();
			ensure!(at_minimum, Error::<T>::FundedTarget);
			Self::kill_stash(&stash, num_slashing_spans)?;
			T::Currency::remove_lock(STAKING_ID, &stash);
		}

		/// Submit an election result to the chain. If the solution:
		///
		/// 1. is valid.
		/// 2. has a better score than a potentially existing solution on chain.
		///
		/// then, it will be _put_ on chain.
		///
		/// A solution consists of two pieces of data:
		///
		/// 1. `winners`: a flat vector of all the winners of the round.
		/// 2. `assignments`: the compact version of an assignment vector that encodes the edge
		///    weights.
		///
		/// Both of which may be computed using _phragmen_, or any other algorithm.
		///
		/// Additionally, the submitter must provide:
		///
		/// - The `score` that they claim their solution has.
		///
		/// Both validators and nominators will be represented by indices in the solution. The
		/// indices should respect the corresponding types ([`ValidatorIndexOf<T>`] and
		/// [`NominatorIndexOf<T>`]). Moreover, they should be valid when used to index into
		/// [`SnapshotValidators`] and [`SnapshotNominators`]. Any invalid index will cause the
		/// solution to be rejected. These two storage items are set during the election window and
		/// may be used to determine the indices.
		///
		/// A solution is valid if:
		///
		/// 0. It is submitted when [`EraElectionStatus`] is `Open`.
		/// 1. Its claimed score is equal to the score computed on-chain.
		/// 2. Presents the correct number of winners.
		/// 3. All indexes must be value according to the snapshot vectors. All edge values must
		///    also be correct and should not overflow the granularity of the ratio type (i.e. 256
		///    or billion).
		/// 4. For each edge, all targets are actually nominated by the voter.
		/// 5. Has correct self-votes.
		///
		/// A solutions score is consisted of 3 parameters:
		///
		/// 1. `min { support.total }` for each support of a winner. This value should be maximized.
		/// 2. `sum { support.total }` for each support of a winner. This value should be minimized.
		/// 3. `sum { support.total^2 }` for each support of a winner. This value should be
		///    minimized (to ensure less variance)
		///
		/// # <weight>
		/// The transaction is assumed to be the longest path, a better solution.
		///   - Initial solution is almost the same.
		///   - Worse solution is retraced in pre-dispatch-checks which sets its own weight.
		/// # </weight>
		#[weight = T::WeightInfo::submit_solution_better(
			size.validators.into(),
			size.nominators.into(),
			compact.voter_count() as u32,
			winners.len() as u32,
		)]
		pub fn submit_election_solution(
			origin,
			winners: Vec<ValidatorIndexOf<T>>,
			compact: T::CompactSolution,
			score: ElectionScore,
			era: EraIndex,
			size: ElectionSize,
		) -> DispatchResultWithPostInfo {
			let _who = ensure_signed(origin)?;
			Self::check_and_replace_solution(
				winners,
				compact,
				ElectionCompute::Signed,
				score,
				era,
				size,
			)
		}

		/// Unsigned version of `submit_election_solution`.
		///
		/// Note that this must pass the [`ValidateUnsigned`] check which only allows transactions
		/// from the local node to be included. In other words, only the block author can include a
		/// transaction in the block.
		///
		/// # <weight>
		/// See [`submit_election_solution`].
		/// # </weight>
		#[weight = T::WeightInfo::submit_solution_better(
			size.validators.into(),
			size.nominators.into(),
			compact.voter_count() as u32,
			winners.len() as u32,
		)]
		pub fn submit_election_solution_unsigned(
			origin,
			winners: Vec<ValidatorIndexOf<T>>,
			compact: T::CompactSolution,
			score: ElectionScore,
			era: EraIndex,
			size: ElectionSize,
		) -> DispatchResultWithPostInfo {
			ensure_none(origin)?;
			let adjustments = Self::check_and_replace_solution(
				winners,
				compact,
				ElectionCompute::Unsigned,
				score,
				era,
				size,
			).expect(
				"An unsigned solution can only be submitted by validators; A validator should \
				always produce correct solutions, else this block should not be imported, thus \
				effectively depriving the validators from their authoring reward. Hence, this panic
				is expected."
			);

			Ok(adjustments)
		}

		/// Remove the given nominations from the calling validator.
		///
		/// Effects will be felt at the beginning of the next era.
		///
		/// The dispatch origin for this call must be _Signed_ by the controller, not the stash.
		/// And, it can be only called when [`EraElectionStatus`] is `Closed`. The controller
		/// account should represent a validator.
		///
		/// - `who`: A list of nominator stash accounts who are nominating this validator which
		///   should no longer be nominating this validator.
		///
		/// Note: Making this call only makes sense if you first set the validator preferences to
		/// block any further nominations.
		#[weight = T::WeightInfo::kick(who.len() as u32)]
		pub fn kick(origin, who: Vec<<T::Lookup as StaticLookup>::Source>) -> DispatchResult {
			let controller = ensure_signed(origin)?;
			ensure!(Self::era_election_status().is_closed(), Error::<T>::CallNotAllowed);
			let ledger = Self::ledger(&controller).ok_or(Error::<T>::NotController)?;
			let stash = &ledger.stash;

			for nom_stash in who.into_iter()
				.map(T::Lookup::lookup)
				.collect::<Result<Vec<T::AccountId>, _>>()?
				.into_iter()
			{
				Nominators::<T>::mutate(&nom_stash, |maybe_nom| if let Some(ref mut nom) = maybe_nom {
					if let Some(pos) = nom.targets.iter().position(|v| v == stash) {
						nom.targets.swap_remove(pos);
						Self::deposit_event(RawEvent::Kicked(nom_stash.clone(), stash.clone()));
					}
				});
			}

			Ok(())
		}
	}
}

impl<T: Config> Module<T>  {
	/// The total balance that can be slashed from a stash account as of right now.
	pub fn slashable_balance_of(stash: &T::AccountId) -> BalanceOf<T> {
		// Weight note: consider making the stake accessible through stash.
		Self::bonded(stash).and_then(Self::ledger).map(|l| l.active).unwrap_or_default()
	}

	/// Internal impl of [`Self::slashable_balance_of`] that returns [`VoteWeight`].
	pub fn slashable_balance_of_vote_weight(stash: &T::AccountId, issuance: BalanceOf<T>) -> VoteWeight {
		T::CurrencyToVote::to_vote(Self::slashable_balance_of(stash), issuance)
	}

	/// Returns a closure around `slashable_balance_of_vote_weight` that can be passed around.
	///
	/// This prevents call sites from repeatedly requesting `total_issuance` from backend. But it is
	/// important to be only used while the total issuance is not changing.
	pub fn slashable_balance_of_fn() -> Box<dyn Fn(&T::AccountId) -> VoteWeight> {
		// NOTE: changing this to unboxed `impl Fn(..)` return type and the module will still
		// compile, while some types in mock fail to resolve.
		let issuance = T::Currency::total_issuance();
		Box::new(move |who: &T::AccountId| -> VoteWeight {
			Self::slashable_balance_of_vote_weight(who, issuance)
		})
	}

	/// Dump the list of validators and nominators into vectors and keep them on-chain.
	///
	/// This data is used to efficiently evaluate election results. returns `true` if the operation
	/// is successful.
	pub fn create_stakers_snapshot() -> (bool, Weight) {
		let mut consumed_weight = 0;
		let mut add_db_reads_writes = |reads, writes| {
			consumed_weight += T::DbWeight::get().reads_writes(reads, writes);
		};
		let validators = <Validators<T>>::iter().map(|(v, _)| v).collect::<Vec<_>>();
		let mut nominators = <Nominators<T>>::iter().map(|(n, _)| n).collect::<Vec<_>>();

		let max_validators: usize = <ValidatorIndexOf<T>>::max_value().saturated_into();
		let max_nominators: usize = <NominatorIndexOf<T>>::max_value().saturated_into();

		let num_validators = validators.len();
		let num_nominators = nominators.len();
		add_db_reads_writes((num_validators + num_nominators) as Weight, 0);

		if num_validators > max_validators
			|| num_nominators.saturating_add(num_validators) > max_nominators
		{
			log!(
				warn,
				"💸 Snapshot size too big [{} <> {}][{} <> {}].",
				num_validators,
				max_validators,
				num_nominators,
				max_nominators,
			);
			(false, consumed_weight)
		} else {
			// all validators nominate themselves;
			nominators.extend(validators.clone());

			<SnapshotValidators<T>>::put(validators);
			<SnapshotNominators<T>>::put(nominators);
			add_db_reads_writes(0, 2);
			(true, consumed_weight)
		}
	}

	/// Clears both snapshots of stakers.
	fn kill_stakers_snapshot() {
		<SnapshotValidators<T>>::kill();
		<SnapshotNominators<T>>::kill();
	}

	fn do_payout_stakers(
		validator_stash: T::AccountId,
		era: EraIndex,
	) -> DispatchResult {
		// Validate input data
		let current_era = CurrentEra::get().ok_or(Error::<T>::InvalidEraToReward)?;
		ensure!(era <= current_era, Error::<T>::InvalidEraToReward);
		let history_depth = Self::history_depth();
		ensure!(era >= current_era.saturating_sub(history_depth), Error::<T>::InvalidEraToReward);

		// Note: if era has no reward to be claimed, era may be future. better not to update
		// `ledger.claimed_rewards` in this case.
		let era_payout = <ErasValidatorReward<T>>::get(&era)
			.ok_or_else(|| Error::<T>::InvalidEraToReward)?;

		let controller = Self::bonded(&validator_stash).ok_or(Error::<T>::NotStash)?;
		let mut ledger = <Ledger<T>>::get(&controller).ok_or_else(|| Error::<T>::NotController)?;

		ledger.claimed_rewards.retain(|&x| x >= current_era.saturating_sub(history_depth));
		match ledger.claimed_rewards.binary_search(&era) {
			Ok(_) => Err(Error::<T>::AlreadyClaimed)?,
			Err(pos) => ledger.claimed_rewards.insert(pos, era),
		}

		let exposure = <ErasStakersClipped<T>>::get(&era, &ledger.stash);

		/* Input data seems good, no errors allowed after this point */

		<Ledger<T>>::insert(&controller, &ledger);

		// Get Era reward points. It has TOTAL and INDIVIDUAL
		// Find the fraction of the era reward that belongs to the validator
		// Take that fraction of the eras rewards to split to nominator and validator
		//
		// Then look at the validator, figure out the proportion of their reward
		// which goes to them and each of their nominators.

		let era_reward_points = <ErasRewardPoints<T>>::get(&era);
		let total_reward_points = era_reward_points.total;
		let validator_reward_points = era_reward_points.individual.get(&ledger.stash)
			.map(|points| *points)
			.unwrap_or_else(|| Zero::zero());

		// Nothing to do if they have no reward points.
		if validator_reward_points.is_zero() { return Ok(())}

		// This is the fraction of the total reward that the validator and the
		// nominators will get.
		let validator_total_reward_part = Perbill::from_rational_approximation(
			validator_reward_points,
			total_reward_points,
		);

		// This is how much validator + nominators are entitled to.
		let validator_total_payout = validator_total_reward_part * era_payout;

		let validator_prefs = Self::eras_validator_prefs(&era, &validator_stash);
		// Validator first gets a cut off the top.
		let validator_commission = validator_prefs.commission;
		let validator_commission_payout = validator_commission * validator_total_payout;

		let validator_leftover_payout = validator_total_payout - validator_commission_payout;
		// Now let's calculate how this is split to the validator.
		let validator_exposure_part = Perbill::from_rational_approximation(
			exposure.own,
			exposure.total,
		);
		let validator_staking_payout = validator_exposure_part * validator_leftover_payout;

		// We can now make total validator payout:
		if let Some(imbalance) = Self::make_payout(
			&ledger.stash,
			validator_staking_payout + validator_commission_payout
		) {
			Self::deposit_event(RawEvent::Reward(ledger.stash, imbalance.peek()));
		}

		// Lets now calculate how this is split to the nominators.
		// Reward only the clipped exposures. Note this is not necessarily sorted.
		for nominator in exposure.others.iter() {
			let nominator_exposure_part = Perbill::from_rational_approximation(
				nominator.value,
				exposure.total,
			);

			let nominator_reward: BalanceOf<T> = nominator_exposure_part * validator_leftover_payout;
			// We can now make nominator payout:
			if let Some(imbalance) = Self::make_payout(&nominator.who, nominator_reward) {
				Self::deposit_event(RawEvent::Reward(nominator.who.clone(), imbalance.peek()));
			}
		}

		Ok(())
	}

	/// Update the ledger for a controller.
	///
	/// This will also update the stash lock.
	fn update_ledger(
		controller: &T::AccountId,
		ledger: &StakingLedger<T::AccountId, BalanceOf<T>>
	) {
		T::Currency::set_lock(
			STAKING_ID,
			&ledger.stash,
			ledger.total,
			WithdrawReasons::all(),
		);
		<Ledger<T>>::insert(controller, ledger);
	}

	/// Chill a stash account.
	fn chill_stash(stash: &T::AccountId) {
		<Validators<T>>::remove(stash);
		<Nominators<T>>::remove(stash);
	}

	/// Actually make a payment to a staker. This uses the currency's reward function
	/// to pay the right payee for the given staker account.
	fn make_payout(stash: &T::AccountId, amount: BalanceOf<T>) -> Option<PositiveImbalanceOf<T>> {
		let dest = Self::payee(stash);
		match dest {
			RewardDestination::Controller => Self::bonded(stash)
				.and_then(|controller|
					Some(T::Currency::deposit_creating(&controller, amount))
				),
			RewardDestination::Stash =>
				T::Currency::deposit_into_existing(stash, amount).ok(),
			RewardDestination::Staked => Self::bonded(stash)
				.and_then(|c| Self::ledger(&c).map(|l| (c, l)))
				.and_then(|(controller, mut l)| {
					l.active += amount;
					l.total += amount;
					let r = T::Currency::deposit_into_existing(stash, amount).ok();
					Self::update_ledger(&controller, &l);
					r
				}),
			RewardDestination::Account(dest_account) => {
				Some(T::Currency::deposit_creating(&dest_account, amount))
			}
		}
	}

	/// Plan a new session potentially trigger a new era.
	fn new_session(session_index: SessionIndex) -> Option<Vec<T::AccountId>> {
		if let Some(current_era) = Self::current_era() {
			// Initial era has been set.

			let current_era_start_session_index = Self::eras_start_session_index(current_era)
				.unwrap_or_else(|| {
					frame_support::print("Error: start_session_index must be set for current_era");
					0
				});

			let era_length = session_index.checked_sub(current_era_start_session_index)
				.unwrap_or(0); // Must never happen.

			match ForceEra::get() {
				Forcing::ForceNew => ForceEra::kill(),
				Forcing::ForceAlways => (),
				Forcing::NotForcing if era_length >= T::SessionsPerEra::get() => (),
				_ => {
					// Either `ForceNone`, or `NotForcing && era_length < T::SessionsPerEra::get()`.
					if era_length + 1 == T::SessionsPerEra::get() {
						IsCurrentSessionFinal::put(true);
					} else if era_length >= T::SessionsPerEra::get() {
						// Should only happen when we are ready to trigger an era but we have ForceNone,
						// otherwise previous arm would short circuit.
						Self::close_election_window();
					}
					return None
				},
			}

			// new era.
			Self::new_era(session_index)
		} else {
			// Set initial era
			Self::new_era(session_index)
		}
	}

	/// Basic and cheap checks that we perform in validate unsigned, and in the execution.
	///
	/// State reads: ElectionState, CurrentEr, QueuedScore.
	///
	/// This function does weight refund in case of errors, which is based upon the fact that it is
	/// called at the very beginning of the call site's function.
	pub fn pre_dispatch_checks(score: ElectionScore, era: EraIndex) -> DispatchResultWithPostInfo {
		// discard solutions that are not in-time
		// check window open
		ensure!(
			Self::era_election_status().is_open(),
			Error::<T>::OffchainElectionEarlySubmission.with_weight(T::DbWeight::get().reads(1)),
		);

		// check current era.
		if let Some(current_era) = Self::current_era() {
			ensure!(
				current_era == era,
				Error::<T>::OffchainElectionEarlySubmission.with_weight(T::DbWeight::get().reads(2)),
			)
		}

		// assume the given score is valid. Is it better than what we have on-chain, if we have any?
		if let Some(queued_score) = Self::queued_score() {
			ensure!(
				is_score_better(score, queued_score, T::MinSolutionScoreBump::get()),
				Error::<T>::OffchainElectionWeakSubmission.with_weight(T::DbWeight::get().reads(3)),
			)
		}

		Ok(None.into())
	}

	/// Checks a given solution and if correct and improved, writes it on chain as the queued result
	/// of the next round. This may be called by both a signed and an unsigned transaction.
	pub fn check_and_replace_solution(
		winners: Vec<ValidatorIndexOf<T>>,
		compact_assignments: T::CompactSolution,
		compute: ElectionCompute,
		claimed_score: ElectionScore,
		era: EraIndex,
		election_size: ElectionSize,
	) -> DispatchResultWithPostInfo {
		// Do the basic checks. era, claimed score and window open.
		let _ = Self::pre_dispatch_checks(claimed_score, era)?;

		// before we read any further state, we check that the unique targets in compact is same as
		// compact. is a all in-memory check and easy to do. Moreover, it ensures that the solution
		// is not full of bogus edges that can cause lots of reads to SlashingSpans. Thus, we can
		// assume that the storage access of this function is always O(|winners|), not
		// O(|compact.edge_count()|).
		ensure!(
			compact_assignments.unique_targets().len() == winners.len(),
			Error::<T>::OffchainElectionBogusWinnerCount,
		);

		// Check that the number of presented winners is sane. Most often we have more candidates
		// than we need. Then it should be `Self::validator_count()`. Else it should be all the
		// candidates.
		let snapshot_validators_length = <SnapshotValidators<T>>::decode_len()
			.map(|l| l as u32)
			.ok_or_else(|| Error::<T>::SnapshotUnavailable)?;

		// size of the solution must be correct.
		ensure!(
			snapshot_validators_length == u32::from(election_size.validators),
			Error::<T>::OffchainElectionBogusElectionSize,
		);

		// check the winner length only here and when we know the length of the snapshot validators
		// length.
		let desired_winners = Self::validator_count().min(snapshot_validators_length);
		ensure!(winners.len() as u32 == desired_winners, Error::<T>::OffchainElectionBogusWinnerCount);

		let snapshot_nominators_len = <SnapshotNominators<T>>::decode_len()
			.map(|l| l as u32)
			.ok_or_else(|| Error::<T>::SnapshotUnavailable)?;

		// rest of the size of the solution must be correct.
		ensure!(
			snapshot_nominators_len == election_size.nominators,
			Error::<T>::OffchainElectionBogusElectionSize,
		);

		// decode snapshot validators.
		let snapshot_validators = Self::snapshot_validators()
			.ok_or(Error::<T>::SnapshotUnavailable)?;

		// check if all winners were legit; this is rather cheap. Replace with accountId.
		let winners = winners.into_iter().map(|widx| {
			// NOTE: at the moment, since staking is explicitly blocking any offence until election
			// is closed, we don't check here if the account id at `snapshot_validators[widx]` is
			// actually a validator. If this ever changes, this loop needs to also check this.
			snapshot_validators.get(widx.saturated_into()).cloned().ok_or(Error::<T>::OffchainElectionBogusWinner)
		}).collect::<Result<Vec<T::AccountId>, Error<T>>>()?;

		// decode the rest of the snapshot.
		let snapshot_nominators = Self::snapshot_nominators()
			.ok_or(Error::<T>::SnapshotUnavailable)?;

		// helpers
		let nominator_at = |i: NominatorIndexOf<T>| -> Option<T::AccountId> {
			snapshot_nominators.get(i.saturated_into()).cloned()
		};
		let validator_at = |i: ValidatorIndexOf<T>| -> Option<T::AccountId> {
			snapshot_validators.get(i.saturated_into()).cloned()
		};

		// un-compact.
		let assignments = compact_assignments.into_assignment(
			nominator_at,
			validator_at,
		).map_err(|e| {
			// log the error since it is not propagated into the runtime error.
			log!(warn, "💸 un-compacting solution failed due to {:?}", e);
			Error::<T>::OffchainElectionBogusCompact
		})?;

		// check all nominators actually including the claimed vote. Also check correct self votes.
		// Note that we assume all validators and nominators in `assignments` are properly bonded,
		// because they are coming from the snapshot via a given index.
		for Assignment { who, distribution } in assignments.iter() {
			let is_validator = <Validators<T>>::contains_key(&who);
			let maybe_nomination = Self::nominators(&who);

			if !(maybe_nomination.is_some() ^ is_validator) {
				// all of the indices must map to either a validator or a nominator. If this is ever
				// not the case, then the locking system of staking is most likely faulty, or we
				// have bigger problems.
				log!(error, "💸 detected an error in the staking locking and snapshot.");
				// abort.
				return Err(Error::<T>::OffchainElectionBogusNominator.into());
			}

			if !is_validator {
				// a normal vote
				let nomination = maybe_nomination.expect(
					"exactly one of `maybe_validator` and `maybe_nomination.is_some` is true. \
					is_validator is false; maybe_nomination is some; qed"
				);

				// NOTE: we don't really have to check here if the sum of all edges are the
				// nominator correct. Un-compacting assures this by definition.

				for (t, _) in distribution {
					// each target in the provided distribution must be actually nominated by the
					// nominator after the last non-zero slash.
					if nomination.targets.iter().find(|&tt| tt == t).is_none() {
						return Err(Error::<T>::OffchainElectionBogusNomination.into());
					}

					if <Self as Store>::SlashingSpans::get(&t).map_or(
						false,
						|spans| nomination.submitted_in < spans.last_nonzero_slash(),
					) {
						return Err(Error::<T>::OffchainElectionSlashedNomination.into());
					}
				}
			} else {
				// a self vote
				ensure!(distribution.len() == 1, Error::<T>::OffchainElectionBogusSelfVote);
				ensure!(distribution[0].0 == *who, Error::<T>::OffchainElectionBogusSelfVote);
				// defensive only. A compact assignment of length one does NOT encode the weight and
				// it is always created to be 100%.
				ensure!(
					distribution[0].1 == <OffchainAccuracyOf<T>>::one(),
					Error::<T>::OffchainElectionBogusSelfVote,
				);
			}
		}

		// convert into staked assignments.
		let staked_assignments = sp_npos_elections::assignment_ratio_to_staked(
			assignments,
			Self::slashable_balance_of_fn(),
		);

		// build the support map thereof in order to evaluate.
		let supports = to_support_map::<T::AccountId>(&winners, &staked_assignments)
			.map_err(|_| Error::<T>::OffchainElectionBogusEdge)?;

		// Check if the score is the same as the claimed one.
		let submitted_score = (&supports).evaluate();
		ensure!(submitted_score == claimed_score, Error::<T>::OffchainElectionBogusScore);

		// At last, alles Ok. Exposures and store the result.
		let exposures = Self::collect_exposure(supports);
		log!(
			info,
			"💸 A better solution (with compute {:?} and score {:?}) has been validated and stored on chain.",
			compute,
			submitted_score,
		);

		// write new results.
		<QueuedElected<T>>::put(ElectionResult {
			elected_stashes: winners,
			compute,
			exposures,
		});
		QueuedScore::put(submitted_score);

		// emit event.
		Self::deposit_event(RawEvent::SolutionStored(compute));

		Ok(None.into())
	}

	/// Start a session potentially starting an era.
	fn start_session(start_session: SessionIndex) {
		let next_active_era = Self::active_era().map(|e| e.index + 1).unwrap_or(0);
		// This is only `Some` when current era has already progressed to the next era, while the
		// active era is one behind (i.e. in the *last session of the active era*, or *first session
		// of the new current era*, depending on how you look at it).
		if let Some(next_active_era_start_session_index) =
			Self::eras_start_session_index(next_active_era)
		{
			if next_active_era_start_session_index == start_session {
				Self::start_era(start_session);
			} else if next_active_era_start_session_index < start_session {
				// This arm should never happen, but better handle it than to stall the staking
				// pallet.
				frame_support::print("Warning: A session appears to have been skipped.");
				Self::start_era(start_session);
			}
		}
	}

	/// End a session potentially ending an era.
	fn end_session(session_index: SessionIndex) {
		if let Some(active_era) = Self::active_era() {
			if let Some(next_active_era_start_session_index) =
				Self::eras_start_session_index(active_era.index + 1)
			{
				if next_active_era_start_session_index == session_index + 1 {
					Self::end_era(active_era, session_index);
				}
			}
		}
	}

	/// * Increment `active_era.index`,
	/// * reset `active_era.start`,
	/// * update `BondedEras` and apply slashes.
	fn start_era(start_session: SessionIndex) {
		let active_era = ActiveEra::mutate(|active_era| {
			let new_index = active_era.as_ref().map(|info| info.index + 1).unwrap_or(0);
			*active_era = Some(ActiveEraInfo {
				index: new_index,
				// Set new active era start in next `on_finalize`. To guarantee usage of `Time`
				start: None,
			});
			new_index
		});

		let bonding_duration = T::BondingDuration::get();

		BondedEras::mutate(|bonded| {
			bonded.push((active_era, start_session));

			if active_era > bonding_duration {
				let first_kept = active_era - bonding_duration;

				// prune out everything that's from before the first-kept index.
				let n_to_prune = bonded.iter()
					.take_while(|&&(era_idx, _)| era_idx < first_kept)
					.count();

				// kill slashing metadata.
				for (pruned_era, _) in bonded.drain(..n_to_prune) {
					slashing::clear_era_metadata::<T>(pruned_era);
				}

				if let Some(&(_, first_session)) = bonded.first() {
					T::SessionInterface::prune_historical_up_to(first_session);
				}
			}
		});

		Self::apply_unapplied_slashes(active_era);
	}

	/// Compute payout for era.
	fn end_era(active_era: ActiveEraInfo, _session_index: SessionIndex) {
		// Note: active_era_start can be None if end era is called during genesis config.
		if let Some(active_era_start) = active_era.start {
			let now_as_millis_u64 = T::UnixTime::now().as_millis().saturated_into::<u64>();

			let era_duration = now_as_millis_u64 - active_era_start;
			let (validator_payout, max_payout) = inflation::compute_total_payout(
				&T::RewardCurve::get(),
				Self::eras_total_stake(&active_era.index),
				T::Currency::total_issuance(),
				// Duration of era; more than u64::MAX is rewarded as u64::MAX.
				era_duration.saturated_into::<u64>(),
			);
			let rest = max_payout.saturating_sub(validator_payout);

			Self::deposit_event(RawEvent::EraPayout(active_era.index, validator_payout, rest));

			// Set ending era reward.
			<ErasValidatorReward<T>>::insert(&active_era.index, validator_payout);
			T::RewardRemainder::on_unbalanced(T::Currency::issue(rest));
		}
	}

	/// Plan a new era. Return the potential new staking set.
	fn new_era(start_session_index: SessionIndex) -> Option<Vec<T::AccountId>> {
		// Increment or set current era.
		let current_era = CurrentEra::mutate(|s| {
			*s = Some(s.map(|s| s + 1).unwrap_or(0));
			s.unwrap()
		});
		ErasStartSessionIndex::insert(&current_era, &start_session_index);

		// Clean old era information.
		if let Some(old_era) = current_era.checked_sub(Self::history_depth() + 1) {
			Self::clear_era_information(old_era);
		}

		// Set staking information for new era.
		let maybe_new_validators = Self::select_and_update_validators(current_era);

		maybe_new_validators
	}

	/// Remove all the storage items associated with the election.
	fn close_election_window() {
		// Close window.
		<EraElectionStatus<T>>::put(ElectionStatus::Closed);
		// Kill snapshots.
		Self::kill_stakers_snapshot();
		// Don't track final session.
		IsCurrentSessionFinal::put(false);
	}

	/// Select the new validator set at the end of the era.
	///
	/// Runs [`try_do_phragmen`] and updates the following storage items:
	/// - [`EraElectionStatus`]: with `None`.
	/// - [`ErasStakers`]: with the new staker set.
	/// - [`ErasStakersClipped`].
	/// - [`ErasValidatorPrefs`].
	/// - [`ErasTotalStake`]: with the new total stake.
	/// - [`SnapshotValidators`] and [`SnapshotNominators`] are both removed.
	///
	/// Internally, [`QueuedElected`], snapshots and [`QueuedScore`] are also consumed.
	///
	/// If the election has been successful, It passes the new set upwards.
	///
	/// This should only be called at the end of an era.
	fn select_and_update_validators(current_era: EraIndex) -> Option<Vec<T::AccountId>> {
		if let Some(ElectionResult::<T::AccountId, BalanceOf<T>> {
			elected_stashes,
			exposures,
			compute,
		}) = Self::try_do_election() {
			// Totally close the election round and data.
			Self::close_election_window();

			// Populate Stakers and write slot stake.
			let mut total_stake: BalanceOf<T> = Zero::zero();
			exposures.into_iter().for_each(|(stash, exposure)| {
				total_stake = total_stake.saturating_add(exposure.total);
				<ErasStakers<T>>::insert(current_era, &stash, &exposure);

				let mut exposure_clipped = exposure;
				let clipped_max_len = T::MaxNominatorRewardedPerValidator::get() as usize;
				if exposure_clipped.others.len() > clipped_max_len {
					exposure_clipped.others.sort_by(|a, b| a.value.cmp(&b.value).reverse());
					exposure_clipped.others.truncate(clipped_max_len);
				}
				<ErasStakersClipped<T>>::insert(&current_era, &stash, exposure_clipped);
			});

			// Insert current era staking information
			<ErasTotalStake<T>>::insert(&current_era, total_stake);

			// collect the pref of all winners
			for stash in &elected_stashes {
				let pref = Self::validators(stash);
				<ErasValidatorPrefs<T>>::insert(&current_era, stash, pref);
			}

			// emit event
			Self::deposit_event(RawEvent::StakingElection(compute));

			log!(
				info,
				"💸 new validator set of size {:?} has been elected via {:?} for era {:?}",
				elected_stashes.len(),
				compute,
				current_era,
			);

			Some(elected_stashes)
		} else {
			None
		}
	}

	/// Select a new validator set from the assembled stakers and their role preferences. It tries
	/// first to peek into [`QueuedElected`]. Otherwise, it runs a new on-chain phragmen election.
	///
	/// If [`QueuedElected`] and [`QueuedScore`] exists, they are both removed. No further storage
	/// is updated.
	fn try_do_election() -> Option<ElectionResult<T::AccountId, BalanceOf<T>>> {
		// an election result from either a stored submission or locally executed one.
		let next_result = <QueuedElected<T>>::take().or_else(||
			Self::do_on_chain_phragmen()
		);

		// either way, kill this. We remove it here to make sure it always has the exact same
		// lifetime as `QueuedElected`.
		QueuedScore::kill();

		next_result
	}

	/// Execute election and return the new results. The edge weights are processed into support
	/// values.
	///
	/// This is basically a wrapper around [`Self::do_phragmen`] which translates
	/// `PrimitiveElectionResult` into `ElectionResult`.
	///
	/// No storage item is updated.
	pub fn do_on_chain_phragmen() -> Option<ElectionResult<T::AccountId, BalanceOf<T>>> {
		if let Some(phragmen_result) = Self::do_phragmen::<ChainAccuracy>(0) {
			let elected_stashes = phragmen_result.winners.iter()
				.map(|(s, _)| s.clone())
				.collect::<Vec<T::AccountId>>();
			let assignments = phragmen_result.assignments;

			let staked_assignments = sp_npos_elections::assignment_ratio_to_staked(
				assignments,
				Self::slashable_balance_of_fn(),
			);

			let supports = to_support_map::<T::AccountId>(
				&elected_stashes,
				&staked_assignments,
			)
			.map_err(|_|
				log!(
					error,
					"💸 on-chain phragmen is failing due to a problem in the result. This must be a bug."
				)
			)
			.ok()?;

			// collect exposures
			let exposures = Self::collect_exposure(supports);

			// In order to keep the property required by `on_session_ending` that we must return the
			// new validator set even if it's the same as the old, as long as any underlying
			// economic conditions have changed, we don't attempt to do any optimization where we
			// compare against the prior set.
			Some(ElectionResult::<T::AccountId, BalanceOf<T>> {
				elected_stashes,
				exposures,
				compute: ElectionCompute::OnChain,
			})
		} else {
			// There were not enough candidates for even our minimal level of functionality. This is
			// bad. We should probably disable all functionality except for block production and let
			// the chain keep producing blocks until we can decide on a sufficiently substantial
			// set. TODO: #2494
			None
		}
	}

	/// Execute phragmen election and return the new results. No post-processing is applied and the
	/// raw edge weights are returned.
	///
	/// Self votes are added and nominations before the most recent slashing span are ignored.
	///
	/// No storage item is updated.
	pub fn do_phragmen<Accuracy: PerThing128>(
		iterations: usize,
	) -> Option<PrimitiveElectionResult<T::AccountId, Accuracy>> {
		let weight_of = Self::slashable_balance_of_fn();
		let mut all_nominators: Vec<(T::AccountId, VoteWeight, Vec<T::AccountId>)> = Vec::new();
		let mut all_validators = Vec::new();
		for (validator, _) in <Validators<T>>::iter() {
			// append self vote
			let self_vote = (validator.clone(), weight_of(&validator), vec![validator.clone()]);
			all_nominators.push(self_vote);
			all_validators.push(validator);
		}

		let nominator_votes = <Nominators<T>>::iter().map(|(nominator, nominations)| {
			let Nominations { submitted_in, mut targets, suppressed: _ } = nominations;

			// Filter out nomination targets which were nominated before the most recent
			// slashing span.
			targets.retain(|stash| {
				<Self as Store>::SlashingSpans::get(&stash).map_or(
					true,
					|spans| submitted_in >= spans.last_nonzero_slash(),
				)
			});

			(nominator, targets)
		});
		all_nominators.extend(nominator_votes.map(|(n, ns)| {
			let s = weight_of(&n);
			(n, s, ns)
		}));

		if all_validators.len() < Self::minimum_validator_count().max(1) as usize {
			// If we don't have enough candidates, nothing to do.
			log!(
				warn,
				"💸 Chain does not have enough staking candidates to operate. Era {:?}.",
				Self::current_era()
			);
			None
		} else {
			seq_phragmen::<_, Accuracy>(
				Self::validator_count() as usize,
				all_validators,
				all_nominators,
				Some((iterations, 0)), // exactly run `iterations` rounds.
			)
			.map_err(|err| log!(error, "Call to seq-phragmen failed due to {:?}", err))
			.ok()
		}
	}

	/// Consume a set of [`Supports`] from [`sp_npos_elections`] and collect them into a [`Exposure`]
	fn collect_exposure(
		supports: SupportMap<T::AccountId>,
	) -> Vec<(T::AccountId, Exposure<T::AccountId, BalanceOf<T>>)> {
		let total_issuance = T::Currency::total_issuance();
		let to_currency = |e: ExtendedBalance| T::CurrencyToVote::to_currency(e, total_issuance);

		supports.into_iter().map(|(validator, support)| {
			// build `struct exposure` from `support`
			let mut others = Vec::with_capacity(support.voters.len());
			let mut own: BalanceOf<T> = Zero::zero();
			let mut total: BalanceOf<T> = Zero::zero();
			support.voters
				.into_iter()
				.map(|(nominator, weight)| (nominator, to_currency(weight)))
				.for_each(|(nominator, stake)| {
					if nominator == validator {
						own = own.saturating_add(stake);
					} else {
						others.push(IndividualExposure { who: nominator, value: stake });
					}
					total = total.saturating_add(stake);
				});

			let exposure = Exposure {
				own,
				others,
				total,
			};

			(validator, exposure)
		}).collect::<Vec<(T::AccountId, Exposure<_, _>)>>()
	}

	/// Remove all associated data of a stash account from the staking system.
	///
	/// Assumes storage is upgraded before calling.
	///
	/// This is called:
	/// - after a `withdraw_unbond()` call that frees all of a stash's bonded balance.
	/// - through `reap_stash()` if the balance has fallen to zero (through slashing).
	fn kill_stash(stash: &T::AccountId, num_slashing_spans: u32) -> DispatchResult {
		let controller = <Bonded<T>>::get(stash).ok_or(Error::<T>::NotStash)?;

		slashing::clear_stash_metadata::<T>(stash, num_slashing_spans)?;

		<Bonded<T>>::remove(stash);
		<Ledger<T>>::remove(&controller);

		<Payee<T>>::remove(stash);
		<Validators<T>>::remove(stash);
		<Nominators<T>>::remove(stash);

		system::Module::<T>::dec_consumers(stash);

		Ok(())
	}

	/// Clear all era information for given era.
	fn clear_era_information(era_index: EraIndex) {
		<ErasStakers<T>>::remove_prefix(era_index);
		<ErasStakersClipped<T>>::remove_prefix(era_index);
		<ErasValidatorPrefs<T>>::remove_prefix(era_index);
		<ErasValidatorReward<T>>::remove(era_index);
		<ErasRewardPoints<T>>::remove(era_index);
		<ErasTotalStake<T>>::remove(era_index);
		ErasStartSessionIndex::remove(era_index);
	}

	/// Apply previously-unapplied slashes on the beginning of a new era, after a delay.
	fn apply_unapplied_slashes(active_era: EraIndex) {
		let slash_defer_duration = T::SlashDeferDuration::get();
		<Self as Store>::EarliestUnappliedSlash::mutate(|earliest| if let Some(ref mut earliest) = earliest {
			let keep_from = active_era.saturating_sub(slash_defer_duration);
			for era in (*earliest)..keep_from {
				let era_slashes = <Self as Store>::UnappliedSlashes::take(&era);
				for slash in era_slashes {
					slashing::apply_slash::<T>(slash);
				}
			}

			*earliest = (*earliest).max(keep_from)
		})
	}

	/// Add reward points to validators using their stash account ID.
	///
	/// Validators are keyed by stash account ID and must be in the current elected set.
	///
	/// For each element in the iterator the given number of points in u32 is added to the
	/// validator, thus duplicates are handled.
	///
	/// At the end of the era each the total payout will be distributed among validator
	/// relatively to their points.
	///
	/// COMPLEXITY: Complexity is `number_of_validator_to_reward x current_elected_len`.
	/// If you need to reward lots of validator consider using `reward_by_indices`.
	pub fn reward_by_ids(
		validators_points: impl IntoIterator<Item = (T::AccountId, u32)>
	) {
		if let Some(active_era) = Self::active_era() {
			<ErasRewardPoints<T>>::mutate(active_era.index, |era_rewards| {
				for (validator, points) in validators_points.into_iter() {
					*era_rewards.individual.entry(validator).or_default() += points;
					era_rewards.total += points;
				}
			});
		}
	}

	/// Ensures that at the end of the current session there will be a new era.
	fn ensure_new_era() {
		match ForceEra::get() {
			Forcing::ForceAlways | Forcing::ForceNew => (),
			_ => ForceEra::put(Forcing::ForceNew),
		}
	}

	fn will_era_be_forced() -> bool {
		match ForceEra::get() {
			Forcing::ForceAlways | Forcing::ForceNew => true,
			Forcing::ForceNone | Forcing::NotForcing => false,
		}
	}

	#[cfg(feature = "runtime-benchmarks")]
	pub fn add_era_stakers(current_era: EraIndex, controller: T::AccountId, exposure: Exposure<T::AccountId, BalanceOf<T>>) {
		<ErasStakers<T>>::insert(&current_era, &controller, &exposure);
	}

	#[cfg(feature = "runtime-benchmarks")]
	pub fn put_election_status(status: ElectionStatus::<T::BlockNumber>) {
		<EraElectionStatus<T>>::put(status);
	}

	#[cfg(feature = "runtime-benchmarks")]
	pub fn set_slash_reward_fraction(fraction: Perbill) {
		SlashRewardFraction::put(fraction);
	}
}

/// In this implementation `new_session(session)` must be called before `end_session(session-1)`
/// i.e. the new session must be planned before the ending of the previous session.
///
/// Once the first new_session is planned, all session must start and then end in order, though
/// some session can lag in between the newest session planned and the latest session started.
impl<T: Config> pallet_session::SessionManager<T::AccountId> for Module<T>  {
	fn new_session(new_index: SessionIndex) -> Option<Vec<T::AccountId>> {
		frame_support::debug::native::trace!(
			target: LOG_TARGET,
			"[{}] planning new_session({})",
			<frame_system::Module<T>>::block_number(),
			new_index
		);
		Self::new_session(new_index)
	}
	fn start_session(start_index: SessionIndex) {
		frame_support::debug::native::trace!(
			target: LOG_TARGET,
			"[{}] starting start_session({})",
			<frame_system::Module<T>>::block_number(),
			start_index
		);
		Self::start_session(start_index)
	}
	fn end_session(end_index: SessionIndex) {
		frame_support::debug::native::trace!(
			target: LOG_TARGET,
			"[{}] ending end_session({})",
			<frame_system::Module<T>>::block_number(),
			end_index
		);
		Self::end_session(end_index)
	}
}

impl<T: Config> historical::SessionManager<T::AccountId, Exposure<T::AccountId, BalanceOf<T>>> for Module<T>  {
	fn new_session(new_index: SessionIndex)
		-> Option<Vec<(T::AccountId, Exposure<T::AccountId, BalanceOf<T>>)>>
	{
		<Self as pallet_session::SessionManager<_>>::new_session(new_index).map(|validators| {
			let current_era = Self::current_era()
				// Must be some as a new era has been created.
				.unwrap_or(0);

			validators.into_iter().map(|v| {
				let exposure = Self::eras_stakers(current_era, &v);
				(v, exposure)
			}).collect()
		})
	}
	fn start_session(start_index: SessionIndex) {
		<Self as pallet_session::SessionManager<_>>::start_session(start_index)
	}
	fn end_session(end_index: SessionIndex) {
		<Self as pallet_session::SessionManager<_>>::end_session(end_index)
	}
}

/// Add reward points to block authors:
/// * 20 points to the block producer for producing a (non-uncle) block in the relay chain,
/// * 2 points to the block producer for each reference to a previously unreferenced uncle, and
/// * 1 point to the producer of each referenced uncle block.
impl<T> pallet_authorship::EventHandler<T::AccountId, T::BlockNumber> for Module<T>
	where
		T: Config + pallet_authorship::Config + pallet_session::Config,
{
	fn note_author(author: T::AccountId) {
		Self::reward_by_ids(vec![(author, 20)])
	}
	fn note_uncle(author: T::AccountId, _age: T::BlockNumber) {
		Self::reward_by_ids(vec![
			(<pallet_authorship::Module<T>>::author(), 2),
			(author, 1)
		])
	}
}

/// A `Convert` implementation that finds the stash of the given controller account,
/// if any.
pub struct StashOf<T>(sp_std::marker::PhantomData<T>);

impl<T: Config> Convert<T::AccountId, Option<T::AccountId>> for StashOf<T>  {
	fn convert(controller: T::AccountId) -> Option<T::AccountId> {
		<Module<T>>::ledger(&controller).map(|l| l.stash)
	}
}

/// A typed conversion from stash account ID to the active exposure of nominators
/// on that account.
///
/// Active exposure is the exposure of the validator set currently validating, i.e. in
/// `active_era`. It can differ from the latest planned exposure in `current_era`.
pub struct ExposureOf<T>(sp_std::marker::PhantomData<T>);

impl<T: Config> Convert<T::AccountId, Option<Exposure<T::AccountId, BalanceOf<T>>>>
	for ExposureOf<T>

{
	fn convert(validator: T::AccountId) -> Option<Exposure<T::AccountId, BalanceOf<T>>> {
		if let Some(active_era) = <Module<T>>::active_era() {
			Some(<Module<T>>::eras_stakers(active_era.index, &validator))
		} else {
			None
		}
	}
}

/// This is intended to be used with `FilterHistoricalOffences`.
impl <T: Config>
	OnOffenceHandler<T::AccountId, pallet_session::historical::IdentificationTuple<T>, Weight>
for Module<T> where
	T: pallet_session::Config<ValidatorId = <T as frame_system::Config>::AccountId>,
	T: pallet_session::historical::Config<
		FullIdentification = Exposure<<T as frame_system::Config>::AccountId, BalanceOf<T>>,
		FullIdentificationOf = ExposureOf<T>,
	>,
	T::SessionHandler: pallet_session::SessionHandler<<T as frame_system::Config>::AccountId>,
	T::SessionManager: pallet_session::SessionManager<<T as frame_system::Config>::AccountId>,
	T::ValidatorIdOf: Convert<
		<T as frame_system::Config>::AccountId,
		Option<<T as frame_system::Config>::AccountId>,
	>
{
	fn on_offence(
		offenders: &[OffenceDetails<T::AccountId, pallet_session::historical::IdentificationTuple<T>>],
		slash_fraction: &[Perbill],
		slash_session: SessionIndex,
	) -> Result<Weight, ()> {
		if !Self::can_report() {
			return Err(())
		}

		let reward_proportion = SlashRewardFraction::get();
		let mut consumed_weight: Weight = 0;
		let mut add_db_reads_writes = |reads, writes| {
			consumed_weight += T::DbWeight::get().reads_writes(reads, writes);
		};

		let active_era = {
			let active_era = Self::active_era();
			add_db_reads_writes(1, 0);
			if active_era.is_none() {
				// this offence need not be re-submitted.
				return Ok(consumed_weight)
			}
			active_era.expect("value checked not to be `None`; qed").index
		};
		let active_era_start_session_index = Self::eras_start_session_index(active_era)
			.unwrap_or_else(|| {
				frame_support::print("Error: start_session_index must be set for current_era");
				0
			});
		add_db_reads_writes(1, 0);

		let window_start = active_era.saturating_sub(T::BondingDuration::get());

		// fast path for active-era report - most likely.
		// `slash_session` cannot be in a future active era. It must be in `active_era` or before.
		let slash_era = if slash_session >= active_era_start_session_index {
			active_era
		} else {
			let eras = BondedEras::get();
			add_db_reads_writes(1, 0);

			// reverse because it's more likely to find reports from recent eras.
			match eras.iter().rev().filter(|&&(_, ref sesh)| sesh <= &slash_session).next() {
				Some(&(ref slash_era, _)) => *slash_era,
				// before bonding period. defensive - should be filtered out.
				None => return Ok(consumed_weight),
			}
		};

		<Self as Store>::EarliestUnappliedSlash::mutate(|earliest| {
			if earliest.is_none() {
				*earliest = Some(active_era)
			}
		});
		add_db_reads_writes(1, 1);

		let slash_defer_duration = T::SlashDeferDuration::get();

		let invulnerables = Self::invulnerables();
		add_db_reads_writes(1, 0);

		for (details, slash_fraction) in offenders.iter().zip(slash_fraction) {
			let (stash, exposure) = &details.offender;

			// Skip if the validator is invulnerable.
			if invulnerables.contains(stash) {
				continue
			}

			let unapplied = slashing::compute_slash::<T>(slashing::SlashParams {
				stash,
				slash: *slash_fraction,
				exposure,
				slash_era,
				window_start,
				now: active_era,
				reward_proportion,
			});

			if let Some(mut unapplied) = unapplied {
				let nominators_len = unapplied.others.len() as u64;
				let reporters_len = details.reporters.len() as u64;

				{
					let upper_bound = 1 /* Validator/NominatorSlashInEra */ + 2 /* fetch_spans */;
					let rw = upper_bound + nominators_len * upper_bound;
					add_db_reads_writes(rw, rw);
				}
				unapplied.reporters = details.reporters.clone();
				if slash_defer_duration == 0 {
					// apply right away.
					slashing::apply_slash::<T>(unapplied);
					{
						let slash_cost = (6, 5);
						let reward_cost = (2, 2);
						add_db_reads_writes(
							(1 + nominators_len) * slash_cost.0 + reward_cost.0 * reporters_len,
							(1 + nominators_len) * slash_cost.1 + reward_cost.1 * reporters_len
						);
					}
				} else {
					// defer to end of some `slash_defer_duration` from now.
					<Self as Store>::UnappliedSlashes::mutate(
						active_era,
						move |for_later| for_later.push(unapplied),
					);
					add_db_reads_writes(1, 1);
				}
			} else {
				add_db_reads_writes(4 /* fetch_spans */, 5 /* kick_out_if_recent */)
			}
		}

		Ok(consumed_weight)
	}

	fn can_report() -> bool {
		Self::era_election_status().is_closed()
	}
}

/// Filter historical offences out and only allow those from the bonding period.
pub struct FilterHistoricalOffences<T, R> {
	_inner: sp_std::marker::PhantomData<(T, R)>,
}

impl<T, Reporter, Offender, R, O> ReportOffence<Reporter, Offender, O>
	for FilterHistoricalOffences<Module<T>, R> where
	T: Config,
	R: ReportOffence<Reporter, Offender, O>,
	O: Offence<Offender>,
{
	fn report_offence(reporters: Vec<Reporter>, offence: O) -> Result<(), OffenceError> {
		// disallow any slashing from before the current bonding period.
		let offence_session = offence.session_index();
		let bonded_eras = BondedEras::get();

		if bonded_eras.first().filter(|(_, start)| offence_session >= *start).is_some() {
			R::report_offence(reporters, offence)
		} else {
			<Module<T>>::deposit_event(
				RawEvent::OldSlashingReportDiscarded(offence_session)
			);
			Ok(())
		}
	}

	fn is_known_offence(offenders: &[Offender], time_slot: &O::TimeSlot) -> bool {
		R::is_known_offence(offenders, time_slot)
	}
}

#[allow(deprecated)]
impl<T: Config> frame_support::unsigned::ValidateUnsigned for Module<T>  {
	type Call = Call<T>;
	fn validate_unsigned(source: TransactionSource, call: &Self::Call) -> TransactionValidity {
		if let Call::submit_election_solution_unsigned(
			_,
			_,
			score,
			era,
			_,
		) = call {
			use offchain_election::DEFAULT_LONGEVITY;

			// discard solution not coming from the local OCW.
			match source {
				TransactionSource::Local | TransactionSource::InBlock => { /* allowed */ }
				_ => {
					log!(debug, "rejecting unsigned transaction because it is not local/in-block.");
					return InvalidTransaction::Call.into();
				}
			}

			if let Err(error_with_post_info) = Self::pre_dispatch_checks(*score, *era) {
				let invalid = to_invalid(error_with_post_info);
				log!(
					debug,
					"💸 validate unsigned pre dispatch checks failed due to error #{:?}.",
					invalid,
				);
				return invalid.into();
			}

			log!(debug, "💸 validateUnsigned succeeded for a solution at era {}.", era);

			ValidTransaction::with_tag_prefix("StakingOffchain")
				// The higher the score[0], the better a solution is.
				.priority(T::UnsignedPriority::get().saturating_add(score[0].saturated_into()))
				// Defensive only. A single solution can exist in the pool per era. Each validator
				// will run OCW at most once per era, hence there should never exist more than one
				// transaction anyhow.
				.and_provides(era)
				// Note: this can be more accurate in the future. We do something like
				// `era_end_block - current_block` but that is not needed now as we eagerly run
				// offchain workers now and the above should be same as `T::ElectionLookahead`
				// without the need to query more storage in the validation phase. If we randomize
				// offchain worker, then we might re-consider this.
				.longevity(TryInto::<u64>::try_into(
						T::ElectionLookahead::get()).unwrap_or(DEFAULT_LONGEVITY)
				)
				// We don't propagate this. This can never the validated at a remote node.
				.propagate(false)
				.build()
		} else {
			InvalidTransaction::Call.into()
		}
	}

	fn pre_dispatch(call: &Self::Call) -> Result<(), TransactionValidityError> {
		if let Call::submit_election_solution_unsigned(
			_,
			_,
			score,
			era,
			_,
		) = call {
			// IMPORTANT NOTE: These checks are performed in the dispatch call itself, yet we need
			// to duplicate them here to prevent a block producer from putting a previously
			// validated, yet no longer valid solution on chain.
			// OPTIMISATION NOTE: we could skip this in the `submit_election_solution_unsigned`
			// since we already do it here. The signed version needs it though. Yer for now we keep
			// this duplicate check here so both signed and unsigned can use a singular
			// `check_and_replace_solution`.
			Self::pre_dispatch_checks(*score, *era)
				.map(|_| ())
				.map_err(to_invalid)
				.map_err(Into::into)
		} else {
			Err(InvalidTransaction::Call.into())
		}
	}
}

/// Check that list is sorted and has no duplicates.
fn is_sorted_and_unique(list: &[u32]) -> bool {
	list.windows(2).all(|w| w[0] < w[1])
}

/// convert a DispatchErrorWithPostInfo to a custom InvalidTransaction with the inner code being the
/// error number.
fn to_invalid(error_with_post_info: DispatchErrorWithPostInfo) -> InvalidTransaction {
	let error = error_with_post_info.error;
	let error_number = match error {
		DispatchError::Module { error, ..} => error,
		_ => 0,
	};
	InvalidTransaction::Custom(error_number)
}<|MERGE_RESOLUTION|>--- conflicted
+++ resolved
@@ -305,11 +305,7 @@
 };
 use pallet_session::historical;
 use sp_runtime::{
-<<<<<<< HEAD
-	Percent, Perbill, InnerOf, RuntimeDebug, DispatchError, PerThing,
-=======
-	Percent, Perbill, PerU16, RuntimeDebug, DispatchError,
->>>>>>> 3e870d12
+	Percent, Perbill, RuntimeDebug, DispatchError, PerThing,
 	curve::PiecewiseLinear,
 	traits::{
 		Convert, Zero, StaticLookup, CheckedSub, Saturating, SaturatedConversion,
@@ -337,11 +333,29 @@
 };
 pub use weights::WeightInfo;
 
+/// The default solution type used in substrate-node with 24 maximum winners. A runtime can customize this to their needs.
+pub mod default_solution {
+	use super::*;
+	pub use sp_npos_elections::CompactSolution;
+
+	/// The nominator index type.
+	pub type NominatorIndex = u32;
+	/// The validator index type.
+	pub type ValidatorIndex = u16;
+	/// The accuracy type of the solution.
+	pub type Accuracy = sp_runtime::PerU16;
+
+	sp_npos_elections::generate_solution_type!{
+		pub struct CompactSolution24::<NominatorIndex, ValidatorIndex, Accuracy>(24)
+	}
+}
+
 const STAKING_ID: LockIdentifier = *b"staking ";
+
+/// Maximum number of unlocking chunks.
 pub const MAX_UNLOCKING_CHUNKS: usize = 32;
 
 pub(crate) const LOG_TARGET: &'static str = "staking";
-
 // syntactic sugar for logging.
 #[macro_export]
 macro_rules! log {
@@ -1721,26 +1735,17 @@
 			let ledger = Self::ledger(&controller).ok_or(Error::<T>::NotController)?;
 			let stash = &ledger.stash;
 			ensure!(!targets.is_empty(), Error::<T>::EmptyTargets);
-<<<<<<< HEAD
 			ensure!(targets.len() <= T::CompactSolution::LIMIT, Error::<T>::TooManyTargets);
-=======
-			ensure!(targets.len() <= MAX_NOMINATIONS, Error::<T>::TooManyTargets);
->>>>>>> 3e870d12
 
 			let old = Nominators::<T>::get(stash).map_or_else(Vec::new, |x| x.targets);
 
 			let targets = targets.into_iter()
-<<<<<<< HEAD
-				.take(T::CompactSolution::LIMIT)
-				.map(|t| T::Lookup::lookup(t))
-=======
 				.map(|t| T::Lookup::lookup(t).map_err(DispatchError::from))
 				.map(|n| n.and_then(|n| if old.contains(&n) || !Validators::<T>::get(&n).blocked {
 					Ok(n)
 				} else {
 					Err(Error::<T>::BadTarget.into())
 				}))
->>>>>>> 3e870d12
 				.collect::<result::Result<Vec<T::AccountId>, _>>()?;
 
 			let nominations = Nominations {
