// This file is part of Substrate.

// Copyright (C) 2020-2022 Parity Technologies (UK) Ltd.
// SPDX-License-Identifier: Apache-2.0

// Licensed under the Apache License, Version 2.0 (the "License");
// you may not use this file except in compliance with the License.
// You may obtain a copy of the License at
//
// 	http://www.apache.org/licenses/LICENSE-2.0
//
// Unless required by applicable law or agreed to in writing, software
// distributed under the License is distributed on an "AS IS" BASIS,
// WITHOUT WARRANTIES OR CONDITIONS OF ANY KIND, either express or implied.
// See the License for the specific language governing permissions and
// limitations under the License.

//! Primitive traits for providing election functionality.
//!
//! This crate provides two traits that could interact to enable extensible election functionality
//! within FRAME pallets.
//!
//! Something that will provide the functionality of election will implement [`ElectionProvider`],
//! whilst needing an associated [`ElectionProvider::DataProvider`], which needs to be fulfilled by
//! an entity implementing [`ElectionDataProvider`]. Most often, *the data provider is* the receiver
//! of the election, resulting in a diagram as below:
//!
//! ```ignore
//!                                         ElectionDataProvider
//!                          <------------------------------------------+
//!                          |                                          |
//!                          v                                          |
//!                    +-----+----+                              +------+---+
//!                    |          |                              |          |
//! pallet-do-election |          |                              |          | pallet-needs-election
//!                    |          |                              |          |
//!                    |          |                              |          |
//!                    +-----+----+                              +------+---+
//!                          |                                          ^
//!                          |                                          |
//!                          +------------------------------------------+
//!                                         ElectionProvider
//! ```
//!
//! > It could also be possible that a third party pallet (C), provides the data of election to an
//! > election provider (B), which then passes the election result to another pallet (A).
//!
//! ## Election Types
//!
//! Typically, two types of elections exist:
//!
//! 1. **Stateless**: Election data is provided, and the election result is immediately ready.
//! 2. **Stateful**: Election data is is queried ahead of time, and the election result might be
//!    ready some number of blocks in the future.
//!
//! To accommodate both type of elections in one trait, the traits lean toward **stateful
//! election**, as it is more general than the stateless. This is why [`ElectionProvider::elect`]
//! has no parameters. All value and type parameter must be provided by the [`ElectionDataProvider`]
//! trait, even if the election happens immediately.
//!
//! ## Election Data
//!
//! The data associated with an election, essentially what the [`ElectionDataProvider`] must convey
//! is as follows:
//!
//! 1. A list of voters, with their stake.
//! 2. A list of targets (i.e. _candidates_).
//! 3. A number of desired targets to be elected (i.e. _winners_)
//!
//! In addition to that, the [`ElectionDataProvider`] must also hint [`ElectionProvider`] at when
//! the next election might happen ([`ElectionDataProvider::next_election_prediction`]). A stateless
//! election provider would probably ignore this. A stateful election provider can use this to
//! prepare the election result in advance.
//!
//! Nonetheless, an [`ElectionProvider`] shan't rely on this and should preferably provide some
//! means of fallback election as well, in case the `elect` was called immaturely early.
//!
//! ## Example
//!
//! ```rust
//! # use frame_election_provider_support::{*, data_provider, PageIndex, BoundedSupportsOf};
//! # use sp_npos_elections::{Support, Assignment};
<<<<<<< HEAD
//! # use frame_support::{traits::{ConstU32, Get}, BoundedVec};
=======
//! # use frame_support::traits::ConstU32;
>>>>>>> 7ca67ee8
//!
//! type AccountId = u64;
//! type Balance = u64;
//! type BlockNumber = u32;
//!
//! mod data_provider_mod {
//!     use super::*;
//!
//!     pub trait Config: Sized {
//!         type ElectionProvider: ElectionProvider<
//!             AccountId = AccountId,
//!             BlockNumber = BlockNumber,
//!             DataProvider = Pallet<Self>,
//!         >;
//!     }
//!
//!     pub struct Pallet<T: Config>(std::marker::PhantomData<T>);
//!
//!     impl<T: Config> ElectionDataProvider for Pallet<T> {
//!         type AccountId = AccountId;
//!         type BlockNumber = BlockNumber;
<<<<<<< HEAD
//!         type MaxVotesPerVoter = ConstU32<4>;
=======
//!         type MaxVotesPerVoter = ConstU32<1>;
>>>>>>> 7ca67ee8
//!
//!         fn desired_targets() -> data_provider::Result<u32> {
//!             unimplemented!();
//!         }
<<<<<<< HEAD
//!         fn voters(maybe_max_len: Option<usize>, _page: PageIndex)
//!           -> data_provider::Result<Vec<(AccountId, VoteWeight, BoundedVec<AccountId, Self::MaxVotesPerVoter>)>>
=======
//!         fn voters(maybe_max_len: Option<usize>)
//!           -> data_provider::Result<Vec<VoterOf<Self>>>
>>>>>>> 7ca67ee8
//!         {
//!             unimplemented!();
//!         }
//!         fn targets(maybe_max_len: Option<usize>, _page: PageIndex) -> data_provider::Result<Vec<AccountId>> {
//!             unimplemented!();
//!         }
//!         fn next_election_prediction(now: BlockNumber) -> BlockNumber {
//!             unimplemented!();
//!         }
//!     }
//! }
//!
//!
//! mod generic_election_provider {
//!     use super::*;
//!
//!     pub struct GenericElectionProvider<T: Config>(std::marker::PhantomData<T>);
//!
//!     pub trait Config {
//!         type DataProvider: ElectionDataProvider<AccountId=AccountId, BlockNumber = BlockNumber>;
//!     }
//!
//!     impl<T: Config> ElectionProvider for GenericElectionProvider<T> {
//!         type AccountId = AccountId;
//!         type BlockNumber = BlockNumber;
//!         type Error = &'static str;
//!         type DataProvider = T::DataProvider;
//!         type Pages = ();
//!         type MaxBackersPerWinner = ConstU32<{ u32::MAX} >;
//!         type MaxWinnersPerPage = ConstU32<{ u32::MAX} >;
//!
//!         fn elect(_page: PageIndex) -> Result<BoundedSupportsOf<Self>, Self::Error> {
//!             unimplemented!();
//!         }
//!     }
//! }
//!
//! mod runtime {
//!     use super::generic_election_provider;
//!     use super::data_provider_mod;
//!     use super::AccountId;
//!
//!     struct Runtime;
//!     impl generic_election_provider::Config for Runtime {
//!         type DataProvider = data_provider_mod::Pallet<Runtime>;
//!     }
//!
//!     impl data_provider_mod::Config for Runtime {
//!         type ElectionProvider = generic_election_provider::GenericElectionProvider<Runtime>;
//!     }
//!
//! }
//!
//! # fn main() {}
//! ```

#![cfg_attr(not(feature = "std"), no_std)]

pub mod onchain;
<<<<<<< HEAD

use codec::{Decode, Encode, MaxEncodedLen};
use frame_support::{traits::Get, BoundedVec, DefaultNoBound, RuntimeDebug};
use scale_info::TypeInfo;
use sp_npos_elections::EvaluateSupport;
=======
use frame_support::{traits::Get, BoundedVec};
>>>>>>> 7ca67ee8
use sp_std::{fmt::Debug, prelude::*};

/// Re-export some type as they are used in the interface.
pub use sp_arithmetic::PerThing;
pub use sp_npos_elections::{
	Assignment, ElectionResult, ExtendedBalance, IdentifierT, NposSolution, PerThing128, Support,
	VoteWeight,
};

/// Types that are used by the data provider trait.
pub mod data_provider {
	/// Alias for the result type of the election data provider.
	pub type Result<T> = sp_std::result::Result<T, &'static str>;
}

/// The index used to indicate the page number.
///
/// A u8 would have probably been enough until the end of universe, but since we use this as the
/// bound of `BoundedVec` and similar, using `u32` will save us some hassle.
pub type PageIndex = u32;

/// Something that can provide the data to an [`ElectionProvider`].
pub trait ElectionDataProvider {
	/// The account identifier type.
	type AccountId;

	/// The block number type.
	type BlockNumber;

	/// Maximum number of votes per voter that this data provider is providing.
	type MaxVotesPerVoter: Get<u32>;

	/// All possible targets for the election, i.e. the candidates.
	///
	/// If `maybe_max_len` is `Some(v)` then the resulting vector MUST NOT be longer than `v` items
	/// long.
	///
	/// This should be implemented as a self-weighing function. The implementor should register its
	/// appropriate weight at the end of execution with the system pallet directly.
	fn targets(
		maybe_max_len: Option<usize>,
		remaining_pages: PageIndex,
	) -> data_provider::Result<Vec<Self::AccountId>>;

	/// All possible voters for the election.
	///
	/// Note that if a notion of self-vote exists, it should be represented here.
	///
	/// If `maybe_max_len` is `Some(v)` then the resulting vector MUST NOT be longer than `v` items
	/// long.
	///
	/// This should be implemented as a self-weighing function. The implementor should register its
	/// appropriate weight at the end of execution with the system pallet directly.
<<<<<<< HEAD
	fn voters(
		maybe_max_len: Option<usize>,
		remaining_pages: PageIndex,
	) -> data_provider::Result<Vec<Voter<Self::AccountId, Self::MaxVotesPerVoter>>>;
=======
	fn voters(maybe_max_len: Option<usize>) -> data_provider::Result<Vec<VoterOf<Self>>>;
>>>>>>> 7ca67ee8

	/// The number of targets to elect.
	///
	/// This should be implemented as a self-weighing function. The implementor should register its
	/// appropriate weight at the end of execution with the system pallet directly.
	fn desired_targets() -> data_provider::Result<u32>;

	/// Provide a best effort prediction about when the next election is about to happen.
	///
	/// In essence, the implementor should predict with this function when it will trigger the
	/// [`ElectionProvider::elect`].
	///
	/// This is only useful for stateful election providers.
	fn next_election_prediction(now: Self::BlockNumber) -> Self::BlockNumber;

	/// Utility function only to be used in benchmarking scenarios, to be implemented optionally,
	/// else a noop.
	#[cfg(any(feature = "runtime-benchmarks", test))]
	fn put_snapshot(
<<<<<<< HEAD
		_voters: Vec<(
			Self::AccountId,
			VoteWeight,
			BoundedVec<Self::AccountId, Self::MaxVotesPerVoter>,
		)>,
=======
		_voters: Vec<VoterOf<Self>>,
>>>>>>> 7ca67ee8
		_targets: Vec<Self::AccountId>,
		_target_stake: Option<VoteWeight>,
	) {
	}

	/// Utility function only to be used in benchmarking scenarios, to be implemented optionally,
	/// else a noop.
	///
	/// Same as `put_snapshot`, but can add a single voter one by one.
	#[cfg(any(feature = "runtime-benchmarks", test))]
	fn add_voter(
		_voter: Self::AccountId,
		_weight: VoteWeight,
		_targets: BoundedVec<Self::AccountId, Self::MaxVotesPerVoter>,
	) {
	}

	/// Utility function only to be used in benchmarking scenarios, to be implemented optionally,
	/// else a noop.
	///
	/// Same as `put_snapshot`, but can add a single voter one by one.
	#[cfg(any(feature = "runtime-benchmarks", test))]
	fn add_target(_target: Self::AccountId) {}

	/// Clear all voters and targets.
	#[cfg(any(feature = "runtime-benchmarks", test))]
	fn clear() {}
}

/// An election data provider that should only be used for testing.
#[cfg(feature = "std")]
pub struct TestDataProvider<X>(sp_std::marker::PhantomData<X>);

#[cfg(feature = "std")]
impl<AccountId, BlockNumber> ElectionDataProvider for TestDataProvider<(AccountId, BlockNumber)> {
	type AccountId = AccountId;
	type BlockNumber = BlockNumber;
	type MaxVotesPerVoter = ();

<<<<<<< HEAD
	fn targets(
		_maybe_max_len: Option<usize>,
		_: PageIndex,
	) -> data_provider::Result<Vec<AccountId>> {
		Ok(Default::default())
	}
	fn voters(
		_maybe_max_len: Option<usize>,
		_: PageIndex,
	) -> data_provider::Result<Vec<Voter<Self::AccountId, Self::MaxVotesPerVoter>>> {
=======
	fn targets(_maybe_max_len: Option<usize>) -> data_provider::Result<Vec<AccountId>> {
		Ok(Default::default())
	}

	fn voters(_maybe_max_len: Option<usize>) -> data_provider::Result<Vec<VoterOf<Self>>> {
>>>>>>> 7ca67ee8
		Ok(Default::default())
	}

	fn desired_targets() -> data_provider::Result<u32> {
		Ok(Default::default())
	}

	fn next_election_prediction(now: BlockNumber) -> BlockNumber {
		now
	}
}

/// Something that can compute the result of an election and pass it back to the caller.
///
/// This trait only provides an interface to _request_ an election, i.e.
/// [`ElectionProvider::elect`]. That data required for the election need to be passed to the
/// implemented of this trait through [`ElectionProvider::DataProvider`].
pub trait ElectionProvider {
	/// The account identifier type.
	type AccountId;

	/// The block number type.
	type BlockNumber;

	/// The error type that is returned by the provider.
	type Error: Debug;

	/// The data provider of the election.
	type DataProvider: ElectionDataProvider<
		AccountId = Self::AccountId,
		BlockNumber = Self::BlockNumber,
	>;

	/// Maximum number of backers that a single winner may have, in the results returned from this
	/// election provider.
	///
	/// By "backer per winner", this interface means "all backers in all pages" per winner. Thus,
	/// hypothetically, a user of an election provider should be able to safely aggregate all
	/// backers of each winner in a bounded vector with this bound.
	type MaxBackersPerWinner: Get<u32>;

	/// Maximum number of winner that can be returned, per page (i.e. per call to `elect`).
	type MaxWinnersPerPage: Get<u32>;

	/// The number of pages of support that this election provider can return.
	///
	/// All calls to `elect` must therefore be in the range of `PAGES-1 .. 0`.
	type Pages: frame_support::traits::Get<PageIndex>;

	/// Elect a new set of winners.
	///
	/// The result is returned in a target major format, namely as vector of supports.
	///
	/// This should be implemented as a self-weighing function. The implementor should register its
	/// appropriate weight at the end of execution with the system pallet directly.
	fn elect(remaining: PageIndex) -> Result<BoundedSupportsOf<Self>, Self::Error>;

	/// The index of the most significant page of the election result that is to be returned. This
	/// is typically [`Pages`] minus one, but is left open.
	fn msp() -> PageIndex {
		Self::Pages::get().saturating_sub(1)
	}

	/// The index of the least significant page of the election result that is to be returned. This
	/// is typically 0, but is left open.
	fn lsp() -> PageIndex {
		0
	}
}

/// An election provider to be used only for testing.
#[cfg(feature = "std")]
pub struct NoElection<X>(sp_std::marker::PhantomData<X>);

#[cfg(feature = "std")]
impl<AccountId, BlockNumber> ElectionProvider for NoElection<(AccountId, BlockNumber)> {
	type Error = &'static str;

	type AccountId = AccountId;
	type BlockNumber = BlockNumber;

	type DataProvider = TestDataProvider<(Self::AccountId, Self::BlockNumber)>;
	type Pages = frame_support::traits::ConstU32<1>;

	type MaxBackersPerWinner = ();
	type MaxWinnersPerPage = ();

	fn elect(_: PageIndex) -> Result<BoundedSupportsOf<Self>, Self::Error> {
		Err("<() as ElectionProvider> cannot do anything.")
	}
}

/// A utility trait for something to implement `ElectionDataProvider` in a sensible way.
///
/// This is generic over `AccountId` and it can represent a validator, a nominator, or any other
/// entity.
///
/// To simplify the trait, the `VoteWeight` is hardcoded as the weight of each entity. The weights
/// are ascending, the higher, the better. In the long term, if this trait ends up having use cases
/// outside of the election context, it is easy enough to make it generic over the `VoteWeight`.
///
/// Something that implements this trait will do a best-effort sort over ids, and thus can be
/// used on the implementing side of [`ElectionDataProvider`].
pub trait SortedListProvider<AccountId> {
	/// The list's error type.
	type Error: sp_std::fmt::Debug;

	/// An iterator over the list, which can have `take` called on it.
	fn iter() -> Box<dyn Iterator<Item = AccountId>>;

	/// Returns an iterator over the list, starting from the given voter.
	///
	/// May return an error if `start` is invalid.
	fn iter_from(start: &AccountId) -> Result<Box<dyn Iterator<Item = AccountId>>, Self::Error>;

	/// The current count of ids in the list.
	fn count() -> u32;

	/// Return true if the list already contains `id`.
	fn contains(id: &AccountId) -> bool;

	/// Hook for inserting a new id.
	fn on_insert(id: AccountId, weight: VoteWeight) -> Result<(), Self::Error>;

	/// Hook for updating a single id.
	fn on_update(id: &AccountId, weight: VoteWeight);

	/// Hook for removing am id from the list.
	fn on_remove(id: &AccountId);

	/// Regenerate this list from scratch. Returns the count of items inserted.
	///
	/// This should typically only be used at a runtime upgrade.
	///
	/// ## WARNING
	///
	/// This function should be called with care, regenerate will remove the current list write the
	/// new list, which can lead to too many storage accesses, exhausting the block weight.
	fn unsafe_regenerate(
		all: impl IntoIterator<Item = AccountId>,
		weight_of: Box<dyn Fn(&AccountId) -> VoteWeight>,
	) -> u32;

	/// Remove all items from the list.
	///
	/// ## WARNING
	///
	/// This function should never be called in production settings because it can lead to an
	/// unbounded amount of storage accesses.
	fn unsafe_clear();

	/// Sanity check internal state of list. Only meant for debug compilation.
	fn sanity_check() -> Result<(), &'static str>;

	/// If `who` changes by the returned amount they are guaranteed to have a worst case change
	/// in their list position.
	#[cfg(feature = "runtime-benchmarks")]
	fn weight_update_worst_case(_who: &AccountId, _is_increase: bool) -> VoteWeight {
		VoteWeight::MAX
	}
}

/// Something that can provide the `VoteWeight` of an account. Similar to [`ElectionProvider`] and
/// [`ElectionDataProvider`], this should typically be implementing by whoever is supposed to *use*
/// `SortedListProvider`.
pub trait VoteWeightProvider<AccountId> {
	/// Get the current `VoteWeight` of `who`.
	fn vote_weight(who: &AccountId) -> VoteWeight;

	/// For tests and benchmarks, set the `VoteWeight`.
	#[cfg(any(feature = "runtime-benchmarks", test))]
	fn set_vote_weight_of(_: &AccountId, _: VoteWeight) {}
}

/// Something that can compute the result to an NPoS solution.
pub trait NposSolver {
	/// The account identifier type of this solver.
	type AccountId: sp_npos_elections::IdentifierT;
	/// The accuracy of this solver. This will affect the accuracy of the output.
	type Accuracy: PerThing128;
	/// The error type of this implementation.
	type Error: sp_std::fmt::Debug + sp_std::cmp::PartialEq + Clone;

	/// Solve an NPoS solution with the given `voters`, `targets`, and select `to_elect` count
	/// of `targets`.
	fn solve(
		to_elect: usize,
		targets: Vec<Self::AccountId>,
		voters: Vec<(Self::AccountId, VoteWeight, Vec<Self::AccountId>)>,
	) -> Result<ElectionResult<Self::AccountId, Self::Accuracy>, Self::Error>;
}

/// A wrapper for [`sp_npos_elections::seq_phragmen`] that implements [`NposSolver`]. See the
/// documentation of [`sp_npos_elections::seq_phragmen`] for more info.
pub struct SequentialPhragmen<AccountId, Accuracy, Balancing = ()>(
	sp_std::marker::PhantomData<(AccountId, Accuracy, Balancing)>,
);

impl<
		AccountId: IdentifierT,
		Accuracy: PerThing128,
		Balancing: Get<Option<(usize, ExtendedBalance)>>,
	> NposSolver for SequentialPhragmen<AccountId, Accuracy, Balancing>
{
	type AccountId = AccountId;
	type Accuracy = Accuracy;
	type Error = sp_npos_elections::Error;
	fn solve(
		winners: usize,
		targets: Vec<Self::AccountId>,
		voters: Vec<(Self::AccountId, VoteWeight, Vec<Self::AccountId>)>,
	) -> Result<ElectionResult<Self::AccountId, Self::Accuracy>, Self::Error> {
		sp_npos_elections::seq_phragmen(winners, targets, voters, Balancing::get())
	}
}

/// A wrapper for [`sp_npos_elections::phragmms()`] that implements [`NposSolver`]. See the
/// documentation of [`sp_npos_elections::phragmms()`] for more info.
pub struct PhragMMS<AccountId, Accuracy, Balancing = ()>(
	sp_std::marker::PhantomData<(AccountId, Accuracy, Balancing)>,
);

impl<
		AccountId: IdentifierT,
		Accuracy: PerThing128,
		Balancing: Get<Option<(usize, ExtendedBalance)>>,
	> NposSolver for PhragMMS<AccountId, Accuracy, Balancing>
{
	type AccountId = AccountId;
	type Accuracy = Accuracy;
	type Error = sp_npos_elections::Error;
	fn solve(
		winners: usize,
		targets: Vec<Self::AccountId>,
		voters: Vec<(Self::AccountId, VoteWeight, Vec<Self::AccountId>)>,
	) -> Result<ElectionResult<Self::AccountId, Self::Accuracy>, Self::Error> {
		sp_npos_elections::phragmms(winners, targets, voters, Balancing::get())
	}
}

/// A voter, at the level of abstraction of this crate.
pub type Voter<AccountId, Bound> = (AccountId, VoteWeight, BoundedVec<AccountId, Bound>);

<<<<<<< HEAD
/// A bounded equivalent to [`sp_npos_elections::Support`].
#[derive(Default, RuntimeDebug, Encode, Decode, scale_info::TypeInfo, MaxEncodedLen)]
pub struct BoundedSupport<AccountId, Bound: Get<u32>> {
	/// Total support.
	pub total: ExtendedBalance,
	/// Support from voters.
	pub voters: BoundedVec<(AccountId, ExtendedBalance), Bound>,
}

impl<AccountId, Bound: Get<u32>> sp_npos_elections::Backings for &BoundedSupport<AccountId, Bound> {
	fn total(&self) -> ExtendedBalance {
		self.total
	}
}

impl<AccountId: PartialEq, Bound: Get<u32>> PartialEq for BoundedSupport<AccountId, Bound> {
	fn eq(&self, other: &Self) -> bool {
		self.total == other.total && self.voters == other.voters
	}
}
impl<AccountId: PartialEq, Bound: Get<u32>> Eq for BoundedSupport<AccountId, Bound> {}

impl<AccountId: Clone, Bound: Get<u32>> Clone for BoundedSupport<AccountId, Bound> {
	fn clone(&self) -> Self {
		Self { voters: self.voters.clone(), total: self.total }
	}
}

impl<AccountId, Bound: Get<u32>> Into<sp_npos_elections::Support<AccountId>>
	for BoundedSupport<AccountId, Bound>
{
	fn into(self) -> sp_npos_elections::Support<AccountId> {
		sp_npos_elections::Support { voters: self.voters.into_inner(), total: self.total }
	}
}

impl<AccountId, Bound: Get<u32>> TryFrom<sp_npos_elections::Support<AccountId>>
	for BoundedSupport<AccountId, Bound>
{
	type Error = &'static str;
	fn try_from(s: sp_npos_elections::Support<AccountId>) -> Result<Self, Self::Error> {
		let voters = s.voters.try_into().map_err(|_| "voters bound not respected")?;
		Ok(Self { voters, total: s.total })
	}
}

/// A vector of [`BoundedSupport`].
///
/// This is a newtype rather than an alias so that we can implement certain foreign traits for it.
///
/// Note the order of generic bounds, first comes the outer bound and then the inner. When possible,
/// use [`BoundedSupportsOf`] to avoid mistakes.
#[derive(Debug, Encode, Decode, TypeInfo, MaxEncodedLen, DefaultNoBound)]
pub struct BoundedSupports<AccountId, BOuter: Get<u32>, BInner: Get<u32>>(
	pub BoundedVec<(AccountId, BoundedSupport<AccountId, BInner>), BOuter>,
);

impl<AccountId: Clone, BOuter: Get<u32>, BInner: Get<u32>> Clone
	for BoundedSupports<AccountId, BOuter, BInner>
{
	fn clone(&self) -> Self {
		Self(self.0.clone())
	}
}

impl<AccountId: PartialEq, BOuter: Get<u32>, BInner: Get<u32>> PartialEq
	for BoundedSupports<AccountId, BOuter, BInner>
{
	fn eq(&self, other: &Self) -> bool {
		self.0 == other.0
	}
}
impl<AccountId: PartialEq, BOuter: Get<u32>, BInner: Get<u32>> Eq
	for BoundedSupports<AccountId, BOuter, BInner>
{
}

impl<AccountId, BOuter: Get<u32>, BInner: Get<u32>> sp_std::ops::Deref
	for BoundedSupports<AccountId, BOuter, BInner>
{
	type Target = BoundedVec<(AccountId, BoundedSupport<AccountId, BInner>), BOuter>;

	fn deref(&self) -> &Self::Target {
		&self.0
	}
}

impl<AccountId, BOuter: Get<u32>, BInner: Get<u32>> IntoIterator
	for BoundedSupports<AccountId, BOuter, BInner>
{
	type Item = (AccountId, BoundedSupport<AccountId, BInner>);
	type IntoIter = sp_std::vec::IntoIter<Self::Item>;

	fn into_iter(self) -> Self::IntoIter {
		self.0.into_iter()
	}
}

impl<AccountId, BOuter: Get<u32>, BInner: Get<u32>>
	From<BoundedVec<(AccountId, BoundedSupport<AccountId, BInner>), BOuter>>
	for BoundedSupports<AccountId, BOuter, BInner>
{
	fn from(t: BoundedVec<(AccountId, BoundedSupport<AccountId, BInner>), BOuter>) -> Self {
		Self(t)
	}
}

/// A [`BoundedSupports`] parameterized by something that implements [`ElectionProvider`].
pub type BoundedSupportsOf<E> = BoundedSupports<
	<E as ElectionProvider>::AccountId,
	<E as ElectionProvider>::MaxWinnersPerPage,
	<E as ElectionProvider>::MaxBackersPerWinner,
>;

impl<AccountId, BOuter: Get<u32>, BInner: Get<u32>> EvaluateSupport
	for BoundedSupports<AccountId, BOuter, BInner>
{
	fn evaluate(&self) -> sp_npos_elections::ElectionScore {
		sp_npos_elections::evaluate_support_core(self.0.iter().map(|(_, s)| s))
	}
}

/// Extension trait to convert from [`sp_npos_elections::Supports<AccountId>`] to `BoundedSupports`.
pub trait TryIntoBoundedSupports<AccountId, BOuter: Get<u32>, BInner: Get<u32>> {
	/// Perform the conversion.
	fn try_into_bounded_supports(self) -> Result<BoundedSupports<AccountId, BOuter, BInner>, ()>;
}

impl<AccountId, BOuter: Get<u32>, BInner: Get<u32>>
	TryIntoBoundedSupports<AccountId, BOuter, BInner> for sp_npos_elections::Supports<AccountId>
{
	fn try_into_bounded_supports(self) -> Result<BoundedSupports<AccountId, BOuter, BInner>, ()> {
		let inner_bounded_supports = self
			.into_iter()
			.map(|(a, s)| s.try_into().map(|s| (a, s)))
			.collect::<Result<Vec<_>, _>>()
			.map_err(|_| ())?;
		let outer_bounded_supports: BoundedVec<_, BOuter> =
			inner_bounded_supports.try_into().map_err(|_| ())?;
		Ok(outer_bounded_supports.into())
	}
}

// TODO: most of these conversion traits are doing allocations, but no other way other than unsafe
// code as it seems.

/// Extension trait to convert an unbounded [`sp_npos_elections::Supports`]
// NOTE: someday we can have an expensive `SortIntoBoundedSupports` as well.
pub trait TruncateIntoBoundedSupports<AccountId, BOuter: Get<u32>, BInner: Get<u32>> {
	fn truncate_into_bounded_supports(self) -> BoundedSupports<AccountId, BOuter, BInner>;
}

impl<AccountId, BOuter: Get<u32>, BInner: Get<u32>>
	TruncateIntoBoundedSupports<AccountId, BOuter, BInner> for sp_npos_elections::Supports<AccountId>
{
	fn truncate_into_bounded_supports(mut self) -> BoundedSupports<AccountId, BOuter, BInner> {
		// truncate the inner stuff.
		self.iter_mut().for_each(|(_, s)| s.voters.truncate(BInner::get() as usize));
		// truncate the outer stuff.
		self.truncate(BOuter::get() as usize);
		self.try_into_bounded_supports().expect("truncated self to proper bounds; qed")
	}
}

/// Same as [`TryIntoBoundedSupports`], but wrapped in another vector as well.
///
/// The vector can represent a [`PageIndex`].
pub trait TryIntoBoundedSupportsVec<AccountId, BOuter: Get<u32>, BInner: Get<u32>> {
	/// Perform the conversion.
	fn try_into_bounded_supports_vec(
		self,
	) -> Result<Vec<BoundedSupports<AccountId, BOuter, BInner>>, ()>;
}

impl<AccountId, BOuter: Get<u32>, BInner: Get<u32>>
	TryIntoBoundedSupportsVec<AccountId, BOuter, BInner>
	for Vec<sp_npos_elections::Supports<AccountId>>
{
	fn try_into_bounded_supports_vec(
		self,
	) -> Result<Vec<BoundedSupports<AccountId, BOuter, BInner>>, ()> {
		self.into_iter()
			.map(|s| s.try_into_bounded_supports())
			.collect::<Result<Vec<_>, ()>>()
	}
}

/// Extension trait to easily convert from unbounded voters to bounded ones.
pub trait TryIntoBoundedVoters<AccountId, MaxVotesPerVoter: Get<u32>> {
	/// Perform the conversion.
	fn try_into_bounded_voters(self) -> Result<Vec<Voter<AccountId, MaxVotesPerVoter>>, ()>;
}

impl<AccountId, MaxVotesPerVoter: Get<u32>> TryIntoBoundedVoters<AccountId, MaxVotesPerVoter>
	for Vec<(AccountId, VoteWeight, Vec<AccountId>)>
{
	fn try_into_bounded_voters(self) -> Result<Vec<Voter<AccountId, MaxVotesPerVoter>>, ()> {
		self.into_iter()
			.map(|(x, y, z)| z.try_into().map(|z| (x, y, z)))
			.collect::<Result<Vec<_>, _>>()
			.map_err(|_| ())
	}
}

/// Extension trait to easily convert from bounded voters to unbounded ones.
=======
/// Same as [`Voter`], but parameterized by an [`ElectionDataProvider`].
pub type VoterOf<D> =
	Voter<<D as ElectionDataProvider>::AccountId, <D as ElectionDataProvider>::MaxVotesPerVoter>;

/// Extension trait to easily convert from bounded voters to unbounded ones.
///
/// Undesirably, this cannot be done (in safe rust) without re-allocating the entire vector, so
/// don't use it recklessly.
>>>>>>> 7ca67ee8
pub trait IntoUnboundedVoters<AccountId> {
	fn into_unbounded_voters(self) -> Vec<(AccountId, VoteWeight, Vec<AccountId>)>;
}

impl<AccountId, Bound: Get<u32>> IntoUnboundedVoters<AccountId> for Vec<Voter<AccountId, Bound>> {
	fn into_unbounded_voters(self) -> Vec<(AccountId, VoteWeight, Vec<AccountId>)> {
		self.into_iter().map(|(x, y, z)| (x, y, z.into_inner())).collect::<Vec<_>>()
	}
}<|MERGE_RESOLUTION|>--- conflicted
+++ resolved
@@ -80,11 +80,7 @@
 //! ```rust
 //! # use frame_election_provider_support::{*, data_provider, PageIndex, BoundedSupportsOf};
 //! # use sp_npos_elections::{Support, Assignment};
-<<<<<<< HEAD
-//! # use frame_support::{traits::{ConstU32, Get}, BoundedVec};
-=======
 //! # use frame_support::traits::ConstU32;
->>>>>>> 7ca67ee8
 //!
 //! type AccountId = u64;
 //! type Balance = u64;
@@ -106,22 +102,13 @@
 //!     impl<T: Config> ElectionDataProvider for Pallet<T> {
 //!         type AccountId = AccountId;
 //!         type BlockNumber = BlockNumber;
-<<<<<<< HEAD
-//!         type MaxVotesPerVoter = ConstU32<4>;
-=======
 //!         type MaxVotesPerVoter = ConstU32<1>;
->>>>>>> 7ca67ee8
 //!
 //!         fn desired_targets() -> data_provider::Result<u32> {
 //!             unimplemented!();
 //!         }
-<<<<<<< HEAD
 //!         fn voters(maybe_max_len: Option<usize>, _page: PageIndex)
-//!           -> data_provider::Result<Vec<(AccountId, VoteWeight, BoundedVec<AccountId, Self::MaxVotesPerVoter>)>>
-=======
-//!         fn voters(maybe_max_len: Option<usize>)
 //!           -> data_provider::Result<Vec<VoterOf<Self>>>
->>>>>>> 7ca67ee8
 //!         {
 //!             unimplemented!();
 //!         }
@@ -181,15 +168,11 @@
 #![cfg_attr(not(feature = "std"), no_std)]
 
 pub mod onchain;
-<<<<<<< HEAD
 
 use codec::{Decode, Encode, MaxEncodedLen};
 use frame_support::{traits::Get, BoundedVec, DefaultNoBound, RuntimeDebug};
 use scale_info::TypeInfo;
 use sp_npos_elections::EvaluateSupport;
-=======
-use frame_support::{traits::Get, BoundedVec};
->>>>>>> 7ca67ee8
 use sp_std::{fmt::Debug, prelude::*};
 
 /// Re-export some type as they are used in the interface.
@@ -243,14 +226,10 @@
 	///
 	/// This should be implemented as a self-weighing function. The implementor should register its
 	/// appropriate weight at the end of execution with the system pallet directly.
-<<<<<<< HEAD
 	fn voters(
 		maybe_max_len: Option<usize>,
 		remaining_pages: PageIndex,
-	) -> data_provider::Result<Vec<Voter<Self::AccountId, Self::MaxVotesPerVoter>>>;
-=======
-	fn voters(maybe_max_len: Option<usize>) -> data_provider::Result<Vec<VoterOf<Self>>>;
->>>>>>> 7ca67ee8
+	) -> data_provider::Result<Vec<VoterOf<Self>>>;
 
 	/// The number of targets to elect.
 	///
@@ -270,15 +249,7 @@
 	/// else a noop.
 	#[cfg(any(feature = "runtime-benchmarks", test))]
 	fn put_snapshot(
-<<<<<<< HEAD
-		_voters: Vec<(
-			Self::AccountId,
-			VoteWeight,
-			BoundedVec<Self::AccountId, Self::MaxVotesPerVoter>,
-		)>,
-=======
 		_voters: Vec<VoterOf<Self>>,
->>>>>>> 7ca67ee8
 		_targets: Vec<Self::AccountId>,
 		_target_stake: Option<VoteWeight>,
 	) {
@@ -318,7 +289,6 @@
 	type BlockNumber = BlockNumber;
 	type MaxVotesPerVoter = ();
 
-<<<<<<< HEAD
 	fn targets(
 		_maybe_max_len: Option<usize>,
 		_: PageIndex,
@@ -328,14 +298,7 @@
 	fn voters(
 		_maybe_max_len: Option<usize>,
 		_: PageIndex,
-	) -> data_provider::Result<Vec<Voter<Self::AccountId, Self::MaxVotesPerVoter>>> {
-=======
-	fn targets(_maybe_max_len: Option<usize>) -> data_provider::Result<Vec<AccountId>> {
-		Ok(Default::default())
-	}
-
-	fn voters(_maybe_max_len: Option<usize>) -> data_provider::Result<Vec<VoterOf<Self>>> {
->>>>>>> 7ca67ee8
+	) -> data_provider::Result<Vec<VoterOf<Self>>> {
 		Ok(Default::default())
 	}
 
@@ -576,10 +539,6 @@
 	}
 }
 
-/// A voter, at the level of abstraction of this crate.
-pub type Voter<AccountId, Bound> = (AccountId, VoteWeight, BoundedVec<AccountId, Bound>);
-
-<<<<<<< HEAD
 /// A bounded equivalent to [`sp_npos_elections::Support`].
 #[derive(Default, RuntimeDebug, Encode, Decode, scale_info::TypeInfo, MaxEncodedLen)]
 pub struct BoundedSupport<AccountId, Bound: Get<u32>> {
@@ -767,25 +726,9 @@
 	}
 }
 
-/// Extension trait to easily convert from unbounded voters to bounded ones.
-pub trait TryIntoBoundedVoters<AccountId, MaxVotesPerVoter: Get<u32>> {
-	/// Perform the conversion.
-	fn try_into_bounded_voters(self) -> Result<Vec<Voter<AccountId, MaxVotesPerVoter>>, ()>;
-}
-
-impl<AccountId, MaxVotesPerVoter: Get<u32>> TryIntoBoundedVoters<AccountId, MaxVotesPerVoter>
-	for Vec<(AccountId, VoteWeight, Vec<AccountId>)>
-{
-	fn try_into_bounded_voters(self) -> Result<Vec<Voter<AccountId, MaxVotesPerVoter>>, ()> {
-		self.into_iter()
-			.map(|(x, y, z)| z.try_into().map(|z| (x, y, z)))
-			.collect::<Result<Vec<_>, _>>()
-			.map_err(|_| ())
-	}
-}
-
-/// Extension trait to easily convert from bounded voters to unbounded ones.
-=======
+/// A voter, at the level of abstraction of this crate.
+pub type Voter<AccountId, Bound> = (AccountId, VoteWeight, BoundedVec<AccountId, Bound>);
+
 /// Same as [`Voter`], but parameterized by an [`ElectionDataProvider`].
 pub type VoterOf<D> =
 	Voter<<D as ElectionDataProvider>::AccountId, <D as ElectionDataProvider>::MaxVotesPerVoter>;
@@ -794,7 +737,6 @@
 ///
 /// Undesirably, this cannot be done (in safe rust) without re-allocating the entire vector, so
 /// don't use it recklessly.
->>>>>>> 7ca67ee8
 pub trait IntoUnboundedVoters<AccountId> {
 	fn into_unbounded_voters(self) -> Vec<(AccountId, VoteWeight, Vec<AccountId>)>;
 }
