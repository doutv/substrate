--- conflicted
+++ resolved
@@ -117,20 +117,16 @@
 		)]
 	));
 
-<<<<<<< HEAD
-	let type_impl_gen = &def.type_impl_generics(event.attr_span);
-	let type_use_gen = &def.type_use_generics(event.attr_span);
-
-	let deposit_event = if let Some((fn_vis, fn_span)) = &event.deposit_event {
-=======
 	// skip requirement for type params to implement `TypeInfo`, and require docs capture
 	event_item.attrs.push(syn::parse_quote!(
 		#[scale_info(skip_type_params(#event_use_gen), capture_docs = "always")]
 	));
 
+	let type_impl_gen = &def.type_impl_generics(event.attr_span);
+	let type_use_gen = &def.type_use_generics(event.attr_span);
+
 	let deposit_event = if let Some(deposit_event) = &event.deposit_event {
 		let event_use_gen = &event.gen_kind.type_use_gen(event.attr_span);
->>>>>>> 13c30b92
 		let trait_use_gen = &def.trait_use_generics(event.attr_span);
 
 		let PalletEventDepositAttr { fn_vis, fn_span, .. } = deposit_event;
