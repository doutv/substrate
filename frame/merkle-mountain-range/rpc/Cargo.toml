--- conflicted
+++ resolved
@@ -14,16 +14,9 @@
 
 [dependencies]
 codec = { package = "parity-scale-codec", version = "2.0.0" }
-<<<<<<< HEAD
 jsonrpsee = { version = "0.6.1", features = ["server", "macros"] }
 serde_json = "1.0.71"
-serde = { version = "1.0.126", features = ["derive"] }
-=======
-jsonrpc-core = "18.0.0"
-jsonrpc-core-client = "18.0.0"
-jsonrpc-derive = "18.0.0"
 serde = { version = "1.0.132", features = ["derive"] }
->>>>>>> 50156013
 
 sp-api = { version = "4.0.0-dev", path = "../../../primitives/api" }
 sp-blockchain = { version = "4.0.0-dev", path = "../../../primitives/blockchain" }
