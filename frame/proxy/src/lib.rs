--- conflicted
+++ resolved
@@ -196,11 +196,7 @@
 		/// # </weight>
 		#[pallet::weight({
 			let di = call.get_dispatch_info();
-<<<<<<< HEAD
-			(Weight::computation_only(T::WeightInfo::proxy(T::MaxProxies::get().into()))
-=======
-			(T::WeightInfo::proxy(T::MaxProxies::get())
->>>>>>> fa778cc1
+			(Weight::computation_only(T::WeightInfo::proxy(T::MaxProxies::get()))
 				.saturating_add(di.weight)
 				 // AccountData for inner call origin accountdata.
 				.saturating_add(Weight::computation_only(T::DbWeight::get().reads_writes(1, 1))),
@@ -523,11 +519,7 @@
 		/// # </weight>
 		#[pallet::weight({
 			let di = call.get_dispatch_info();
-<<<<<<< HEAD
-			(Weight::computation_only(T::WeightInfo::proxy_announced(T::MaxPending::get(), T::MaxProxies::get().into()))
-=======
-			(T::WeightInfo::proxy_announced(T::MaxPending::get(), T::MaxProxies::get())
->>>>>>> fa778cc1
+			(Weight::computation_only(T::WeightInfo::proxy_announced(T::MaxPending::get(), T::MaxProxies::get()))
 				.saturating_add(di.weight)
 				 // AccountData for inner call origin accountdata.
 				.saturating_add(Weight::computation_only(T::DbWeight::get().reads_writes(1, 1))),
