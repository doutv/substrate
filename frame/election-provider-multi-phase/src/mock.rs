--- conflicted
+++ resolved
@@ -326,90 +326,6 @@
 	}
 }
 
-<<<<<<< HEAD
-// Hopefully this won't be too much of a hassle to maintain.
-pub struct DualMockWeightInfo;
-impl multi_phase::weights::WeightInfo for DualMockWeightInfo {
-	fn on_initialize_nothing() -> ComputationWeight {
-		if MockWeightInfo::get() {
-			Zero::zero()
-		} else {
-			<() as multi_phase::weights::WeightInfo>::on_initialize_nothing()
-		}
-	}
-	fn create_snapshot_internal(v: u32, t: u32) -> ComputationWeight {
-		if MockWeightInfo::get() {
-			Zero::zero()
-		} else {
-			<() as multi_phase::weights::WeightInfo>::create_snapshot_internal(v, t)
-		}
-	}
-	fn on_initialize_open_signed() -> ComputationWeight {
-		if MockWeightInfo::get() {
-			Zero::zero()
-		} else {
-			<() as multi_phase::weights::WeightInfo>::on_initialize_open_signed()
-		}
-	}
-	fn on_initialize_open_unsigned() -> ComputationWeight {
-		if MockWeightInfo::get() {
-			Zero::zero()
-		} else {
-			<() as multi_phase::weights::WeightInfo>::on_initialize_open_unsigned()
-		}
-	}
-	fn elect_queued(a: u32, d: u32) -> ComputationWeight {
-		if MockWeightInfo::get() {
-			Zero::zero()
-		} else {
-			<() as multi_phase::weights::WeightInfo>::elect_queued(a, d)
-		}
-	}
-	fn finalize_signed_phase_accept_solution() -> ComputationWeight {
-		if MockWeightInfo::get() {
-			Zero::zero()
-		} else {
-			<() as multi_phase::weights::WeightInfo>::finalize_signed_phase_accept_solution()
-		}
-	}
-	fn finalize_signed_phase_reject_solution() -> ComputationWeight {
-		if MockWeightInfo::get() {
-			Zero::zero()
-		} else {
-			<() as multi_phase::weights::WeightInfo>::finalize_signed_phase_reject_solution()
-		}
-	}
-	fn submit() -> ComputationWeight {
-		if MockWeightInfo::get() {
-			Zero::zero()
-		} else {
-			<() as multi_phase::weights::WeightInfo>::submit()
-		}
-	}
-	fn submit_unsigned(v: u32, t: u32, a: u32, d: u32) -> ComputationWeight {
-		if MockWeightInfo::get() {
-			// 10 base
-			// 5 per edge.
-			(10 as ComputationWeight)
-				.saturating_add((5 as ComputationWeight).saturating_mul(a as ComputationWeight))
-		} else {
-			<() as multi_phase::weights::WeightInfo>::submit_unsigned(v, t, a, d)
-		}
-	}
-	fn feasibility_check(v: u32, t: u32, a: u32, d: u32) -> ComputationWeight {
-		if MockWeightInfo::get() {
-			// 10 base
-			// 5 per edge.
-			(10 as ComputationWeight)
-				.saturating_add((5 as ComputationWeight).saturating_mul(a as ComputationWeight))
-		} else {
-			<() as multi_phase::weights::WeightInfo>::feasibility_check(v, t, a, d)
-		}
-	}
-}
-
-=======
->>>>>>> 644e59a3
 parameter_types! {
 	pub static Balancing: Option<(usize, ExtendedBalance)> = Some((0, 0));
 }
