pub mod chain_spec;
<<<<<<< HEAD
=======
pub mod rpc;
>>>>>>> b9d86e1e
pub mod service;<|MERGE_RESOLUTION|>--- conflicted
+++ resolved
@@ -1,6 +1,4 @@
 pub mod chain_spec;
-<<<<<<< HEAD
-=======
-pub mod rpc;
->>>>>>> b9d86e1e
+// TODO(niklasad1): port this back?!
+// pub mod rpc;
 pub mod service;