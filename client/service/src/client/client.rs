// This file is part of Substrate.

// Copyright (C) 2017-2021 Parity Technologies (UK) Ltd.
// SPDX-License-Identifier: GPL-3.0-or-later WITH Classpath-exception-2.0

// This program is free software: you can redistribute it and/or modify
// it under the terms of the GNU General Public License as published by
// the Free Software Foundation, either version 3 of the License, or
// (at your option) any later version.

// This program is distributed in the hope that it will be useful,
// but WITHOUT ANY WARRANTY; without even the implied warranty of
// MERCHANTABILITY or FITNESS FOR A PARTICULAR PURPOSE. See the
// GNU General Public License for more details.

// You should have received a copy of the GNU General Public License
// along with this program. If not, see <https://www.gnu.org/licenses/>.

//! Substrate Client

use super::{
	block_rules::{BlockRules, LookupResult as BlockLookupResult},
	genesis,
};
use codec::{Decode, Encode};
use log::{info, trace, warn};
use parking_lot::{Mutex, RwLock};
use prometheus_endpoint::Registry;
use rand::Rng;
use sc_block_builder::{BlockBuilderApi, BlockBuilderProvider, RecordProof};
use sc_client_api::{
	backend::{
		self, apply_aux, BlockImportOperation, ClientImportOperation, Finalizer, ImportSummary,
		LockImportRun, NewBlockState, StorageProvider,
	},
	client::{
		BadBlocks, BlockBackend, BlockImportNotification, BlockOf, BlockchainEvents, ClientInfo,
		FinalityNotification, FinalityNotifications, ForkBlocks, ImportNotifications,
		ProvideUncles,
	},
	execution_extensions::ExecutionExtensions,
	notifications::{StorageEventStream, StorageNotifications},
	CallExecutor, ExecutorProvider, KeyIterator, ProofProvider, UsageProvider,
};
use sc_consensus::{
	BlockCheckParams, BlockImportParams, ForkChoiceStrategy, ImportResult, StateAction,
};
use sc_executor::{RuntimeVersion, RuntimeVersionOf};
use sc_telemetry::{telemetry, TelemetryHandle, SUBSTRATE_INFO};
use sp_api::{
	ApiExt, ApiRef, CallApiAt, CallApiAtParams, ConstructRuntimeApi, Core as CoreApi,
	ProvideRuntimeApi,
};
use sp_blockchain::{
	self as blockchain, well_known_cache_keys::Id as CacheKeyId, Backend as ChainBackend,
	CachedHeaderMetadata, Error, HeaderBackend as ChainHeaderBackend, HeaderMetadata,
};
use sp_consensus::{BlockOrigin, BlockStatus, Error as ConsensusError};

use sc_utils::mpsc::{tracing_unbounded, TracingUnboundedSender};
use sp_core::{
	storage::{
		well_known_keys, ChildInfo, ChildType, PrefixedStorageKey, Storage, StorageChild,
		StorageData, StorageKey,
	},
	NativeOrEncoded,
};
#[cfg(feature = "test-helpers")]
use sp_keystore::SyncCryptoStorePtr;
use sp_runtime::{
	generic::{BlockId, SignedBlock},
	traits::{
		Block as BlockT, HashFor, Header as HeaderT, NumberFor, One, SaturatedConversion, Zero,
	},
<<<<<<< HEAD
	BuildStorage, Justification, Justifications, StateVersion,
=======
	BuildStorage, Digest, Justification, Justifications,
>>>>>>> 1b646b21
};
use sp_state_machine::{
	prove_child_read, prove_range_read_with_child_with_size, prove_read,
	read_range_proof_check_with_child_on_proving_backend, Backend as StateBackend, KeyValueStates,
	KeyValueStorageLevel, MAX_NESTED_TRIE_DEPTH,
};
use sp_trie::{CompactProof, StorageProof};
use std::{
	collections::{HashMap, HashSet},
	marker::PhantomData,
	panic::UnwindSafe,
	path::PathBuf,
	result,
	sync::Arc,
};

#[cfg(feature = "test-helpers")]
use {
	super::call_executor::LocalCallExecutor,
	sc_client_api::in_mem,
	sp_core::traits::{CodeExecutor, SpawnNamed},
};

type NotificationSinks<T> = Mutex<Vec<TracingUnboundedSender<T>>>;

/// Substrate Client
pub struct Client<B, E, Block, RA>
where
	Block: BlockT,
{
	backend: Arc<B>,
	executor: E,
	storage_notifications: Mutex<StorageNotifications<Block>>,
	import_notification_sinks: NotificationSinks<BlockImportNotification<Block>>,
	finality_notification_sinks: NotificationSinks<FinalityNotification<Block>>,
	// holds the block hash currently being imported. TODO: replace this with block queue
	importing_block: RwLock<Option<Block::Hash>>,
	block_rules: BlockRules<Block>,
	execution_extensions: ExecutionExtensions<Block>,
	config: ClientConfig<Block>,
	telemetry: Option<TelemetryHandle>,
	_phantom: PhantomData<RA>,
}

/// Used in importing a block, where additional changes are made after the runtime
/// executed.
enum PrePostHeader<H> {
	/// they are the same: no post-runtime digest items.
	Same(H),
	/// different headers (pre, post).
	Different(H, H),
}

impl<H> PrePostHeader<H> {
	/// get a reference to the "post-header" -- the header as it should be
	/// after all changes are applied.
	fn post(&self) -> &H {
		match *self {
			PrePostHeader::Same(ref h) => h,
			PrePostHeader::Different(_, ref h) => h,
		}
	}

	/// convert to the "post-header" -- the header as it should be after
	/// all changes are applied.
	fn into_post(self) -> H {
		match self {
			PrePostHeader::Same(h) => h,
			PrePostHeader::Different(_, h) => h,
		}
	}
}

enum PrepareStorageChangesResult<B: backend::Backend<Block>, Block: BlockT> {
	Discard(ImportResult),
	Import(Option<sc_consensus::StorageChanges<Block, backend::TransactionFor<B, Block>>>),
}

/// Create an instance of in-memory client.
#[cfg(feature = "test-helpers")]
pub fn new_in_mem<E, Block, S, RA>(
	executor: E,
	genesis_storage: &S,
	keystore: Option<SyncCryptoStorePtr>,
	prometheus_registry: Option<Registry>,
	telemetry: Option<TelemetryHandle>,
	spawn_handle: Box<dyn SpawnNamed>,
	config: ClientConfig<Block>,
) -> sp_blockchain::Result<
	Client<in_mem::Backend<Block>, LocalCallExecutor<Block, in_mem::Backend<Block>, E>, Block, RA>,
>
where
	E: CodeExecutor + RuntimeVersionOf,
	S: BuildStorage,
	Block: BlockT,
{
	new_with_backend(
		Arc::new(in_mem::Backend::new()),
		executor,
		genesis_storage,
		keystore,
		spawn_handle,
		prometheus_registry,
		telemetry,
		config,
	)
}

/// Relevant client configuration items relevant for the client.
#[derive(Debug, Clone)]
pub struct ClientConfig<Block: BlockT> {
	/// Enable the offchain worker db.
	pub offchain_worker_enabled: bool,
	/// If true, allows access from the runtime to write into offchain worker db.
	pub offchain_indexing_api: bool,
	/// Path where WASM files exist to override the on-chain WASM.
	pub wasm_runtime_overrides: Option<PathBuf>,
	/// Skip writing genesis state on first start.
	pub no_genesis: bool,
	/// Map of WASM runtime substitute starting at the child of the given block until the runtime
	/// version doesn't match anymore.
	pub wasm_runtime_substitutes: HashMap<Block::Hash, Vec<u8>>,
}

impl<Block: BlockT> Default for ClientConfig<Block> {
	fn default() -> Self {
		Self {
			offchain_worker_enabled: false,
			offchain_indexing_api: false,
			wasm_runtime_overrides: None,
			no_genesis: false,
			wasm_runtime_substitutes: HashMap::new(),
		}
	}
}

/// Create a client with the explicitly provided backend.
/// This is useful for testing backend implementations.
#[cfg(feature = "test-helpers")]
pub fn new_with_backend<B, E, Block, S, RA>(
	backend: Arc<B>,
	executor: E,
	build_genesis_storage: &S,
	keystore: Option<SyncCryptoStorePtr>,
	spawn_handle: Box<dyn SpawnNamed>,
	prometheus_registry: Option<Registry>,
	telemetry: Option<TelemetryHandle>,
	config: ClientConfig<Block>,
) -> sp_blockchain::Result<Client<B, LocalCallExecutor<Block, B, E>, Block, RA>>
where
	E: CodeExecutor + RuntimeVersionOf,
	S: BuildStorage,
	Block: BlockT,
	B: backend::LocalBackend<Block> + 'static,
{
	let call_executor =
		LocalCallExecutor::new(backend.clone(), executor, spawn_handle, config.clone())?;
	let extensions = ExecutionExtensions::new(
		Default::default(),
		keystore,
		sc_offchain::OffchainDb::factory_from_backend(&*backend),
	);
	Client::new(
		backend,
		call_executor,
		build_genesis_storage,
		Default::default(),
		Default::default(),
		extensions,
		prometheus_registry,
		telemetry,
		config,
	)
}

impl<B, E, Block, RA> BlockOf for Client<B, E, Block, RA>
where
	B: backend::Backend<Block>,
	E: CallExecutor<Block>,
	Block: BlockT,
{
	type Type = Block;
}

impl<B, E, Block, RA> LockImportRun<Block, B> for Client<B, E, Block, RA>
where
	B: backend::Backend<Block>,
	E: CallExecutor<Block>,
	Block: BlockT,
{
	fn lock_import_and_run<R, Err, F>(&self, f: F) -> Result<R, Err>
	where
		F: FnOnce(&mut ClientImportOperation<Block, B>) -> Result<R, Err>,
		Err: From<sp_blockchain::Error>,
	{
		let inner = || {
			let _import_lock = self.backend.get_import_lock().write();

			let mut op = ClientImportOperation {
				op: self.backend.begin_operation()?,
				notify_imported: None,
				notify_finalized: Vec::new(),
			};

			let r = f(&mut op)?;

			let ClientImportOperation { op, notify_imported, notify_finalized } = op;
			self.backend.commit_operation(op)?;

			self.notify_finalized(notify_finalized)?;
			self.notify_imported(notify_imported)?;

			Ok(r)
		};

		let result = inner();
		*self.importing_block.write() = None;

		result
	}
}

impl<B, E, Block, RA> LockImportRun<Block, B> for &Client<B, E, Block, RA>
where
	Block: BlockT,
	B: backend::Backend<Block>,
	E: CallExecutor<Block>,
{
	fn lock_import_and_run<R, Err, F>(&self, f: F) -> Result<R, Err>
	where
		F: FnOnce(&mut ClientImportOperation<Block, B>) -> Result<R, Err>,
		Err: From<sp_blockchain::Error>,
	{
		(**self).lock_import_and_run(f)
	}
}

impl<B, E, Block, RA> Client<B, E, Block, RA>
where
	B: backend::Backend<Block>,
	E: CallExecutor<Block>,
	Block: BlockT,
	Block::Header: Clone,
{
	/// Creates new Substrate Client with given blockchain and code executor.
	pub fn new(
		backend: Arc<B>,
		executor: E,
		build_genesis_storage: &dyn BuildStorage,
		fork_blocks: ForkBlocks<Block>,
		bad_blocks: BadBlocks<Block>,
		execution_extensions: ExecutionExtensions<Block>,
		prometheus_registry: Option<Registry>,
		telemetry: Option<TelemetryHandle>,
		config: ClientConfig<Block>,
	) -> sp_blockchain::Result<Self> {
		let info = backend.blockchain().info();
		if info.finalized_state.is_none() {
			let genesis_storage =
				build_genesis_storage.build_storage().map_err(sp_blockchain::Error::Storage)?;
			let genesis_state_version =
				Self::resolve_state_version_from_wasm(&genesis_storage, &executor)?;
			let mut op = backend.begin_operation()?;
			let state_root =
				op.set_genesis_state(genesis_storage, !config.no_genesis, genesis_state_version)?;
			let genesis_block = genesis::construct_genesis_block::<Block>(state_root.into());
			info!(
				"🔨 Initializing Genesis block/state (state: {}, header-hash: {})",
				genesis_block.header().state_root(),
				genesis_block.header().hash()
			);
			// Genesis may be written after some blocks have been imported and finalized.
			// So we only finalize it when the database is empty.
			let block_state = if info.best_hash == Default::default() {
				NewBlockState::Final
			} else {
				NewBlockState::Normal
			};
			op.set_block_data(
				genesis_block.deconstruct().0,
				Some(vec![]),
				None,
				None,
				block_state,
			)?;
			backend.commit_operation(op)?;
		}

		Ok(Client {
			backend,
			executor,
			storage_notifications: Mutex::new(StorageNotifications::new(prometheus_registry)),
			import_notification_sinks: Default::default(),
			finality_notification_sinks: Default::default(),
			importing_block: Default::default(),
			block_rules: BlockRules::new(fork_blocks, bad_blocks),
			execution_extensions,
			config,
			telemetry,
			_phantom: Default::default(),
		})
	}

	/// returns a reference to the block import notification sinks
	/// useful for test environments.
	pub fn import_notification_sinks(&self) -> &NotificationSinks<BlockImportNotification<Block>> {
		&self.import_notification_sinks
	}

	/// returns a reference to the finality notification sinks
	/// useful for test environments.
	pub fn finality_notification_sinks(&self) -> &NotificationSinks<FinalityNotification<Block>> {
		&self.finality_notification_sinks
	}

	/// Get a reference to the state at a given block.
	pub fn state_at(&self, block: &BlockId<Block>) -> sp_blockchain::Result<B::State> {
		self.backend.state_at(*block)
	}

	/// Get the code at a given block.
	pub fn code_at(&self, id: &BlockId<Block>) -> sp_blockchain::Result<Vec<u8>> {
		Ok(StorageProvider::storage(self, id, &StorageKey(well_known_keys::CODE.to_vec()))?
			.expect(
				"None is returned if there's no value stored for the given key;\
				':code' key is always defined; qed",
			)
			.0)
	}

	/// Get the RuntimeVersion at a given block.
	pub fn runtime_version_at(&self, id: &BlockId<Block>) -> sp_blockchain::Result<RuntimeVersion> {
		CallExecutor::runtime_version(&self.executor, id)
	}

	/// Apply a checked and validated block to an operation. If a justification is provided
	/// then `finalized` *must* be true.
	fn apply_block(
		&self,
		operation: &mut ClientImportOperation<Block, B>,
		import_block: BlockImportParams<Block, backend::TransactionFor<B, Block>>,
		new_cache: HashMap<CacheKeyId, Vec<u8>>,
		storage_changes: Option<
			sc_consensus::StorageChanges<Block, backend::TransactionFor<B, Block>>,
		>,
	) -> sp_blockchain::Result<ImportResult>
	where
		Self: ProvideRuntimeApi<Block>,
		<Self as ProvideRuntimeApi<Block>>::Api:
			CoreApi<Block> + ApiExt<Block, StateBackend = B::State>,
	{
		let BlockImportParams {
			origin,
			header,
			justifications,
			post_digests,
			body,
			indexed_body,
			finalized,
			auxiliary,
			fork_choice,
			intermediates,
			import_existing,
			..
		} = import_block;

		if !intermediates.is_empty() {
			return Err(Error::IncompletePipeline)
		}

		let fork_choice = fork_choice.ok_or(Error::IncompletePipeline)?;

		let import_headers = if post_digests.is_empty() {
			PrePostHeader::Same(header)
		} else {
			let mut post_header = header.clone();
			for item in post_digests {
				post_header.digest_mut().push(item);
			}
			PrePostHeader::Different(header, post_header)
		};

		let hash = import_headers.post().hash();
		let height = (*import_headers.post().number()).saturated_into::<u64>();

		*self.importing_block.write() = Some(hash);

		let result = self.execute_and_import_block(
			operation,
			origin,
			hash,
			import_headers,
			justifications,
			body,
			indexed_body,
			storage_changes,
			new_cache,
			finalized,
			auxiliary,
			fork_choice,
			import_existing,
		);

		if let Ok(ImportResult::Imported(ref aux)) = result {
			if aux.is_new_best {
				// don't send telemetry block import events during initial sync for every
				// block to avoid spamming the telemetry server, these events will be randomly
				// sent at a rate of 1/10.
				if origin != BlockOrigin::NetworkInitialSync || rand::thread_rng().gen_bool(0.1) {
					telemetry!(
						self.telemetry;
						SUBSTRATE_INFO;
						"block.import";
						"height" => height,
						"best" => ?hash,
						"origin" => ?origin
					);
				}
			}
		}

		result
	}

	fn execute_and_import_block(
		&self,
		operation: &mut ClientImportOperation<Block, B>,
		origin: BlockOrigin,
		hash: Block::Hash,
		import_headers: PrePostHeader<Block::Header>,
		justifications: Option<Justifications>,
		body: Option<Vec<Block::Extrinsic>>,
		indexed_body: Option<Vec<Vec<u8>>>,
		storage_changes: Option<
			sc_consensus::StorageChanges<Block, backend::TransactionFor<B, Block>>,
		>,
		new_cache: HashMap<CacheKeyId, Vec<u8>>,
		finalized: bool,
		aux: Vec<(Vec<u8>, Option<Vec<u8>>)>,
		fork_choice: ForkChoiceStrategy,
		import_existing: bool,
	) -> sp_blockchain::Result<ImportResult>
	where
		Self: ProvideRuntimeApi<Block>,
		<Self as ProvideRuntimeApi<Block>>::Api:
			CoreApi<Block> + ApiExt<Block, StateBackend = B::State>,
	{
		let parent_hash = import_headers.post().parent_hash().clone();
		let status = self.backend.blockchain().status(BlockId::Hash(hash))?;
		let parent_exists = self.backend.blockchain().status(BlockId::Hash(parent_hash))? ==
			blockchain::BlockStatus::InChain;
		match (import_existing, status) {
			(false, blockchain::BlockStatus::InChain) => return Ok(ImportResult::AlreadyInChain),
			(false, blockchain::BlockStatus::Unknown) => {},
			(true, blockchain::BlockStatus::InChain) => {},
			(true, blockchain::BlockStatus::Unknown) => {},
		}

		let info = self.backend.blockchain().info();
		let gap_block = info
			.block_gap
			.map_or(false, |(start, _)| *import_headers.post().number() == start);

		assert!(justifications.is_some() && finalized || justifications.is_none() || gap_block);

		// the block is lower than our last finalized block so it must revert
		// finality, refusing import.
		if status == blockchain::BlockStatus::Unknown &&
			*import_headers.post().number() <= info.finalized_number &&
			!gap_block
		{
			return Err(sp_blockchain::Error::NotInFinalizedChain)
		}

		// this is a fairly arbitrary choice of where to draw the line on making notifications,
		// but the general goal is to only make notifications when we are already fully synced
		// and get a new chain head.
		let make_notifications = match origin {
			BlockOrigin::NetworkBroadcast | BlockOrigin::Own | BlockOrigin::ConsensusBroadcast =>
				true,
			BlockOrigin::Genesis | BlockOrigin::NetworkInitialSync | BlockOrigin::File => false,
		};

		let storage_changes = match storage_changes {
			Some(storage_changes) => {
				let storage_changes = match storage_changes {
					sc_consensus::StorageChanges::Changes(storage_changes) => {
						self.backend
							.begin_state_operation(&mut operation.op, BlockId::Hash(parent_hash))?;
						let (main_sc, child_sc, offchain_sc, tx, _, tx_index) =
							storage_changes.into_inner();

						if self.config.offchain_indexing_api {
							operation.op.update_offchain_storage(offchain_sc)?;
						}

						operation.op.update_db_storage(tx)?;
						operation.op.update_storage(main_sc.clone(), child_sc.clone())?;
						operation.op.update_transaction_index(tx_index)?;

						Some((main_sc, child_sc))
					},
					sc_consensus::StorageChanges::Import(changes) => {
						let mut storage = sp_storage::Storage::default();
						for state in changes.state.0.into_iter() {
							if state.parent_storage_keys.len() == 0 && state.state_root.len() == 0 {
								for (key, value) in state.key_values.into_iter() {
									storage.top.insert(key, value);
								}
							} else {
								for parent_storage in state.parent_storage_keys {
									let storage_key = PrefixedStorageKey::new_ref(&parent_storage);
									let storage_key =
										match ChildType::from_prefixed_key(&storage_key) {
											Some((ChildType::ParentKeyId, storage_key)) =>
												storage_key,
											None =>
												return Err(Error::Backend(
													"Invalid child storage key.".to_string(),
												)),
										};
									let entry = storage
										.children_default
										.entry(storage_key.to_vec())
										.or_insert_with(|| StorageChild {
											data: Default::default(),
											child_info: ChildInfo::new_default(storage_key),
										});
									for (key, value) in state.key_values.iter() {
										entry.data.insert(key.clone(), value.clone());
									}
								}
							}
						}

						// This is use by fast sync so runtime version need to be resolve from
						// changes.
						let state_version =
							Self::resolve_state_version_from_wasm(&storage, &self.executor)?;
						let state_root = operation.op.reset_storage(storage, state_version)?;
						if state_root != *import_headers.post().state_root() {
							// State root mismatch when importing state. This should not happen in
							// safe fast sync mode, but may happen in unsafe mode.
							warn!("Error imporing state: State root mismatch.");
							return Err(Error::InvalidStateRoot)
						}
						None
					},
				};
				// Ensure parent chain is finalized to maintain invariant that
				// finality is called sequentially. This will also send finality
				// notifications for top 250 newly finalized blocks.
				if finalized && parent_exists {
					self.apply_finality_with_block_hash(
						operation,
						parent_hash,
						None,
						info.best_hash,
						make_notifications,
					)?;
				}

				operation.op.update_cache(new_cache);
				storage_changes
			},
			None => None,
		};

		let is_new_best = !gap_block &&
			(finalized ||
				match fork_choice {
					ForkChoiceStrategy::LongestChain =>
						import_headers.post().number() > &info.best_number,
					ForkChoiceStrategy::Custom(v) => v,
				});

		let leaf_state = if finalized {
			NewBlockState::Final
		} else if is_new_best {
			NewBlockState::Best
		} else {
			NewBlockState::Normal
		};

		let tree_route = if is_new_best && info.best_hash != parent_hash && parent_exists {
			let route_from_best =
				sp_blockchain::tree_route(self.backend.blockchain(), info.best_hash, parent_hash)?;
			Some(route_from_best)
		} else {
			None
		};

		trace!(
			"Imported {}, (#{}), best={}, origin={:?}",
			hash,
			import_headers.post().number(),
			is_new_best,
			origin,
		);

		operation.op.set_block_data(
			import_headers.post().clone(),
			body,
			indexed_body,
			justifications,
			leaf_state,
		)?;

		operation.op.insert_aux(aux)?;

		// we only notify when we are already synced to the tip of the chain
		// or if this import triggers a re-org
		if make_notifications || tree_route.is_some() {
			if finalized {
				operation.notify_finalized.push(hash);
			}

			operation.notify_imported = Some(ImportSummary {
				hash,
				origin,
				header: import_headers.into_post(),
				is_new_best,
				storage_changes,
				tree_route,
			})
		}

		Ok(ImportResult::imported(is_new_best))
	}

	/// Prepares the storage changes for a block.
	///
	/// It checks if the state should be enacted and if the `import_block` maybe already provides
	/// the required storage changes. If the state should be enacted and the storage changes are not
	/// provided, the block is re-executed to get the storage changes.
	fn prepare_block_storage_changes(
		&self,
		import_block: &mut BlockImportParams<Block, backend::TransactionFor<B, Block>>,
	) -> sp_blockchain::Result<PrepareStorageChangesResult<B, Block>>
	where
		Self: ProvideRuntimeApi<Block>,
		<Self as ProvideRuntimeApi<Block>>::Api:
			CoreApi<Block> + ApiExt<Block, StateBackend = B::State>,
	{
		let parent_hash = import_block.header.parent_hash();
		let at = BlockId::Hash(*parent_hash);
		let state_action = std::mem::replace(&mut import_block.state_action, StateAction::Skip);
		let (enact_state, storage_changes) = match (self.block_status(&at)?, state_action) {
			(BlockStatus::KnownBad, _) =>
				return Ok(PrepareStorageChangesResult::Discard(ImportResult::KnownBad)),
			(
				BlockStatus::InChainPruned,
				StateAction::ApplyChanges(sc_consensus::StorageChanges::Changes(_)),
			) => return Ok(PrepareStorageChangesResult::Discard(ImportResult::MissingState)),
			(_, StateAction::ApplyChanges(changes)) => (true, Some(changes)),
			(BlockStatus::Unknown, _) =>
				return Ok(PrepareStorageChangesResult::Discard(ImportResult::UnknownParent)),
			(_, StateAction::Skip) => (false, None),
			(BlockStatus::InChainPruned, StateAction::Execute) =>
				return Ok(PrepareStorageChangesResult::Discard(ImportResult::MissingState)),
			(BlockStatus::InChainPruned, StateAction::ExecuteIfPossible) => (false, None),
			(_, StateAction::Execute) => (true, None),
			(_, StateAction::ExecuteIfPossible) => (true, None),
		};

		let storage_changes = match (enact_state, storage_changes, &import_block.body) {
			// We have storage changes and should enact the state, so we don't need to do anything
			// here
			(true, changes @ Some(_), _) => changes,
			// We should enact state, but don't have any storage changes, so we need to execute the
			// block.
			(true, None, Some(ref body)) => {
				let runtime_api = self.runtime_api();
				let execution_context = import_block.origin.into();

				runtime_api.execute_block_with_context(
					&at,
					execution_context,
					Block::new(import_block.header.clone(), body.clone()),
				)?;

				let state = self.backend.state_at(at)?;
				let gen_storage_changes = runtime_api
					.into_storage_changes(&state, *parent_hash)
					.map_err(sp_blockchain::Error::Storage)?;

				if import_block.header.state_root() != &gen_storage_changes.transaction_storage_root
				{
					return Err(Error::InvalidStateRoot)
				}
				Some(sc_consensus::StorageChanges::Changes(gen_storage_changes))
			},
			// No block body, no storage changes
			(true, None, None) => None,
			// We should not enact the state, so we set the storage changes to `None`.
			(false, _, _) => None,
		};

		Ok(PrepareStorageChangesResult::Import(storage_changes))
	}

	fn apply_finality_with_block_hash(
		&self,
		operation: &mut ClientImportOperation<Block, B>,
		block: Block::Hash,
		justification: Option<Justification>,
		best_block: Block::Hash,
		notify: bool,
	) -> sp_blockchain::Result<()> {
		// find tree route from last finalized to given block.
		let last_finalized = self.backend.blockchain().last_finalized()?;

		if block == last_finalized {
			warn!(
				"Possible safety violation: attempted to re-finalize last finalized block {:?} ",
				last_finalized
			);
			return Ok(())
		}

		let route_from_finalized =
			sp_blockchain::tree_route(self.backend.blockchain(), last_finalized, block)?;

		if let Some(retracted) = route_from_finalized.retracted().get(0) {
			warn!(
				"Safety violation: attempted to revert finalized block {:?} which is not in the \
				same chain as last finalized {:?}",
				retracted, last_finalized
			);

			return Err(sp_blockchain::Error::NotInFinalizedChain)
		}

		let route_from_best =
			sp_blockchain::tree_route(self.backend.blockchain(), best_block, block)?;

		// if the block is not a direct ancestor of the current best chain,
		// then some other block is the common ancestor.
		if route_from_best.common_block().hash != block {
			// NOTE: we're setting the finalized block as best block, this might
			// be slightly inaccurate since we might have a "better" block
			// further along this chain, but since best chain selection logic is
			// plugable we cannot make a better choice here. usages that need
			// an accurate "best" block need to go through `SelectChain`
			// instead.
			operation.op.mark_head(BlockId::Hash(block))?;
		}

		let enacted = route_from_finalized.enacted();
		assert!(enacted.len() > 0);
		for finalize_new in &enacted[..enacted.len() - 1] {
			operation.op.mark_finalized(BlockId::Hash(finalize_new.hash), None)?;
		}

		assert_eq!(enacted.last().map(|e| e.hash), Some(block));
		operation.op.mark_finalized(BlockId::Hash(block), justification)?;

		if notify {
			// sometimes when syncing, tons of blocks can be finalized at once.
			// we'll send notifications spuriously in that case.
			const MAX_TO_NOTIFY: usize = 256;
			let enacted = route_from_finalized.enacted();
			let start = enacted.len() - std::cmp::min(enacted.len(), MAX_TO_NOTIFY);
			for finalized in &enacted[start..] {
				operation.notify_finalized.push(finalized.hash);
			}
		}

		Ok(())
	}

	fn notify_finalized(&self, notify_finalized: Vec<Block::Hash>) -> sp_blockchain::Result<()> {
		let mut sinks = self.finality_notification_sinks.lock();

		if notify_finalized.is_empty() {
			// cleanup any closed finality notification sinks
			// since we won't be running the loop below which
			// would also remove any closed sinks.
			sinks.retain(|sink| !sink.is_closed());

			return Ok(())
		}

		// We assume the list is sorted and only want to inform the
		// telemetry once about the finalized block.
		if let Some(last) = notify_finalized.last() {
			let header = self.header(&BlockId::Hash(*last))?.expect(
				"Header already known to exist in DB because it is indicated in the tree route; \
				 qed",
			);

			telemetry!(
				self.telemetry;
				SUBSTRATE_INFO;
				"notify.finalized";
				"height" => format!("{}", header.number()),
				"best" => ?last,
			);
		}

		for finalized_hash in notify_finalized {
			let header = self.header(&BlockId::Hash(finalized_hash))?.expect(
				"Header already known to exist in DB because it is indicated in the tree route; \
				 qed",
			);

			let notification = FinalityNotification { header, hash: finalized_hash };

			sinks.retain(|sink| sink.unbounded_send(notification.clone()).is_ok());
		}

		Ok(())
	}

	fn notify_imported(
		&self,
		notify_import: Option<ImportSummary<Block>>,
	) -> sp_blockchain::Result<()> {
		let notify_import = match notify_import {
			Some(notify_import) => notify_import,
			None => {
				// cleanup any closed import notification sinks since we won't
				// be sending any notifications below which would remove any
				// closed sinks. this is necessary since during initial sync we
				// won't send any import notifications which could lead to a
				// temporary leak of closed/discarded notification sinks (e.g.
				// from consensus code).
				self.import_notification_sinks.lock().retain(|sink| !sink.is_closed());

				return Ok(())
			},
		};

		if let Some(storage_changes) = notify_import.storage_changes {
			// TODO [ToDr] How to handle re-orgs? Should we re-emit all storage changes?
			self.storage_notifications.lock().trigger(
				&notify_import.hash,
				storage_changes.0.into_iter(),
				storage_changes.1.into_iter().map(|(sk, v)| (sk, v.into_iter())),
			);
		}

		let notification = BlockImportNotification::<Block> {
			hash: notify_import.hash,
			origin: notify_import.origin,
			header: notify_import.header,
			is_new_best: notify_import.is_new_best,
			tree_route: notify_import.tree_route.map(Arc::new),
		};

		self.import_notification_sinks
			.lock()
			.retain(|sink| sink.unbounded_send(notification.clone()).is_ok());

		Ok(())
	}

	/// Attempts to revert the chain by `n` blocks guaranteeing that no block is
	/// reverted past the last finalized block. Returns the number of blocks
	/// that were successfully reverted.
	pub fn revert(&self, n: NumberFor<Block>) -> sp_blockchain::Result<NumberFor<Block>> {
		let (number, _) = self.backend.revert(n, false)?;
		Ok(number)
	}

	/// Attempts to revert the chain by `n` blocks disregarding finality. This method will revert
	/// any finalized blocks as requested and can potentially leave the node in an inconsistent
	/// state. Other modules in the system that persist data and that rely on finality
	/// (e.g. consensus parts) will be unaffected by the revert. Use this method with caution and
	/// making sure that no other data needs to be reverted for consistency aside from the block
	/// data. If `blacklist` is set to true, will also blacklist reverted blocks from finalizing
	/// again. The blacklist is reset upon client restart.
	///
	/// Returns the number of blocks that were successfully reverted.
	pub fn unsafe_revert(
		&mut self,
		n: NumberFor<Block>,
		blacklist: bool,
	) -> sp_blockchain::Result<NumberFor<Block>> {
		let (number, reverted) = self.backend.revert(n, true)?;
		if blacklist {
			for b in reverted {
				self.block_rules.mark_bad(b);
			}
		}
		Ok(number)
	}

	/// Get blockchain info.
	pub fn chain_info(&self) -> blockchain::Info<Block> {
		self.backend.blockchain().info()
	}

	/// Get block status.
	pub fn block_status(&self, id: &BlockId<Block>) -> sp_blockchain::Result<BlockStatus> {
		// this can probably be implemented more efficiently
		if let BlockId::Hash(ref h) = id {
			if self.importing_block.read().as_ref().map_or(false, |importing| h == importing) {
				return Ok(BlockStatus::Queued)
			}
		}
		let hash_and_number = match id.clone() {
			BlockId::Hash(hash) => self.backend.blockchain().number(hash)?.map(|n| (hash, n)),
			BlockId::Number(n) => self.backend.blockchain().hash(n)?.map(|hash| (hash, n)),
		};
		match hash_and_number {
			Some((hash, number)) =>
				if self.backend.have_state_at(&hash, number) {
					Ok(BlockStatus::InChainWithState)
				} else {
					Ok(BlockStatus::InChainPruned)
				},
			None => Ok(BlockStatus::Unknown),
		}
	}

	/// Get block header by id.
	pub fn header(
		&self,
		id: &BlockId<Block>,
	) -> sp_blockchain::Result<Option<<Block as BlockT>::Header>> {
		self.backend.blockchain().header(*id)
	}

	/// Get block body by id.
	pub fn body(
		&self,
		id: &BlockId<Block>,
	) -> sp_blockchain::Result<Option<Vec<<Block as BlockT>::Extrinsic>>> {
		self.backend.blockchain().body(*id)
	}

	/// Gets the uncles of the block with `target_hash` going back `max_generation` ancestors.
	pub fn uncles(
		&self,
		target_hash: Block::Hash,
		max_generation: NumberFor<Block>,
	) -> sp_blockchain::Result<Vec<Block::Hash>> {
		let load_header = |id: Block::Hash| -> sp_blockchain::Result<Block::Header> {
			self.backend
				.blockchain()
				.header(BlockId::Hash(id))?
				.ok_or_else(|| Error::UnknownBlock(format!("{:?}", id)))
		};

		let genesis_hash = self.backend.blockchain().info().genesis_hash;
		if genesis_hash == target_hash {
			return Ok(Vec::new())
		}

		let mut current_hash = target_hash;
		let mut current = load_header(current_hash)?;
		let mut ancestor_hash = *current.parent_hash();
		let mut ancestor = load_header(ancestor_hash)?;
		let mut uncles = Vec::new();

		let mut generation: NumberFor<Block> = Zero::zero();
		while generation < max_generation {
			let children = self.backend.blockchain().children(ancestor_hash)?;
			uncles.extend(children.into_iter().filter(|h| h != &current_hash));
			current_hash = ancestor_hash;

			if genesis_hash == current_hash {
				break
			}

			current = ancestor;
			ancestor_hash = *current.parent_hash();
			ancestor = load_header(ancestor_hash)?;
			generation += One::one();
		}
		trace!("Collected {} uncles", uncles.len());
		Ok(uncles)
	}

	fn resolve_state_version_from_wasm(
		storage: &Storage,
		executor: &E,
	) -> sp_blockchain::Result<StateVersion> {
		if let Some(wasm) = storage.top.get(well_known_keys::CODE) {
			let mut ext = sp_state_machine::BasicExternalities::new_empty(); // just to read runtime version.
			let code_fetcher = crate::client::wasm_override::WasmBlob::new(wasm.clone());
			let runtime_code = code_fetcher.runtime_code(None);
			let runtime_version =
				RuntimeVersionOf::runtime_version(executor, &mut ext, &runtime_code)
					.map_err(|e| sp_blockchain::Error::VersionInvalid(format!("{:?}", e)))?;
			Ok(runtime_version.state_version())
		} else {
			Err(sp_blockchain::Error::VersionInvalid(
				"Could not fetch runtime from storage.".to_string(),
			))
		}
	}
}

impl<B, E, Block, RA> UsageProvider<Block> for Client<B, E, Block, RA>
where
	B: backend::Backend<Block>,
	E: CallExecutor<Block>,
	Block: BlockT,
{
	/// Get usage info about current client.
	fn usage_info(&self) -> ClientInfo<Block> {
		ClientInfo { chain: self.chain_info(), usage: self.backend.usage_info() }
	}
}

impl<B, E, Block, RA> ProofProvider<Block> for Client<B, E, Block, RA>
where
	B: backend::Backend<Block>,
	E: CallExecutor<Block>,
	Block: BlockT,
{
	fn read_proof(
		&self,
		id: &BlockId<Block>,
		keys: &mut dyn Iterator<Item = &[u8]>,
	) -> sp_blockchain::Result<StorageProof> {
		self.state_at(id).and_then(|state| prove_read(state, keys).map_err(Into::into))
	}

	fn read_child_proof(
		&self,
		id: &BlockId<Block>,
		child_info: &ChildInfo,
		keys: &mut dyn Iterator<Item = &[u8]>,
	) -> sp_blockchain::Result<StorageProof> {
		self.state_at(id)
			.and_then(|state| prove_child_read(state, child_info, keys).map_err(Into::into))
	}

	fn execution_proof(
		&self,
		id: &BlockId<Block>,
		method: &str,
		call_data: &[u8],
	) -> sp_blockchain::Result<(Vec<u8>, StorageProof)> {
		// Make sure we include the `:code` and `:heap_pages` in the execution proof to be
		// backwards compatible.
		//
		// TODO: Remove when solved: https://github.com/paritytech/substrate/issues/5047
		let code_proof = self.read_proof(
			id,
			&mut [well_known_keys::CODE, well_known_keys::HEAP_PAGES].iter().map(|v| *v),
		)?;

		self.executor
			.prove_execution(id, method, call_data)
			.map(|(r, p)| (r, StorageProof::merge(vec![p, code_proof])))
	}

	fn read_proof_collection(
		&self,
		id: &BlockId<Block>,
		start_key: &[Vec<u8>],
		size_limit: usize,
	) -> sp_blockchain::Result<(CompactProof, u32)> {
		let state = self.state_at(id)?;
		// this is a read proof, using version V0 or V1 is equivalent.
		let root = state.storage_root(std::iter::empty(), StateVersion::V0).0;

		let (proof, count) = prove_range_read_with_child_with_size::<_, HashFor<Block>>(
			state, size_limit, start_key,
		)?;
		// This is read proof only, we can use either LayoutV0 or LayoutV1.
		let proof = sp_trie::encode_compact::<sp_trie::LayoutV0<HashFor<Block>>>(proof, root)
			.map_err(|e| sp_blockchain::Error::from_state(Box::new(e)))?;
		Ok((proof, count))
	}

	fn storage_collection(
		&self,
		id: &BlockId<Block>,
		start_key: &[Vec<u8>],
		size_limit: usize,
	) -> sp_blockchain::Result<Vec<(KeyValueStorageLevel, bool)>> {
		if start_key.len() > MAX_NESTED_TRIE_DEPTH {
			return Err(Error::Backend("Invalid start key.".to_string()))
		}
		let state = self.state_at(id)?;
		let child_info = |storage_key: &Vec<u8>| -> sp_blockchain::Result<ChildInfo> {
			let storage_key = PrefixedStorageKey::new_ref(&storage_key);
			match ChildType::from_prefixed_key(&storage_key) {
				Some((ChildType::ParentKeyId, storage_key)) =>
					Ok(ChildInfo::new_default(storage_key)),
				None => Err(Error::Backend("Invalid child storage key.".to_string())),
			}
		};
		let mut current_child = if start_key.len() == 2 {
			let start_key = start_key.get(0).expect("checked len");
			if let Some(child_root) = state
				.storage(&start_key)
				.map_err(|e| sp_blockchain::Error::from_state(Box::new(e)))?
			{
				Some((child_info(start_key)?, child_root))
			} else {
				return Err(Error::Backend("Invalid root start key.".to_string()))
			}
		} else {
			None
		};
		let mut current_key = start_key.last().map(Clone::clone).unwrap_or(Vec::new());
		let mut total_size = 0;
		let mut result = vec![(
			KeyValueStorageLevel {
				state_root: Vec::new(),
				key_values: Vec::new(),
				parent_storage_keys: Vec::new(),
			},
			false,
		)];

		let mut child_roots = HashSet::new();
		loop {
			let mut entries = Vec::new();
			let mut complete = true;
			let mut switch_child_key = None;
			while let Some(next_key) = if let Some(child) = current_child.as_ref() {
				state
					.next_child_storage_key(&child.0, &current_key)
					.map_err(|e| sp_blockchain::Error::from_state(Box::new(e)))?
			} else {
				state
					.next_storage_key(&current_key)
					.map_err(|e| sp_blockchain::Error::from_state(Box::new(e)))?
			} {
				let value = if let Some(child) = current_child.as_ref() {
					state
						.child_storage(&child.0, next_key.as_ref())
						.map_err(|e| sp_blockchain::Error::from_state(Box::new(e)))?
						.unwrap_or_default()
				} else {
					state
						.storage(next_key.as_ref())
						.map_err(|e| sp_blockchain::Error::from_state(Box::new(e)))?
						.unwrap_or_default()
				};
				let size = value.len() + next_key.len();
				if total_size + size > size_limit && !entries.is_empty() {
					complete = false;
					break
				}
				total_size += size;

				if current_child.is_none() &&
					sp_core::storage::well_known_keys::is_child_storage_key(next_key.as_slice())
				{
					if !child_roots.contains(value.as_slice()) {
						child_roots.insert(value.clone());
						switch_child_key = Some((next_key.clone(), value.clone()));
						entries.push((next_key.clone(), value));
						break
					}
				}
				entries.push((next_key.clone(), value));
				current_key = next_key;
			}
			if let Some((child, child_root)) = switch_child_key.take() {
				result[0].0.key_values.extend(entries.into_iter());
				current_child = Some((child_info(&child)?, child_root));
				current_key = Vec::new();
			} else if let Some((child, child_root)) = current_child.take() {
				current_key = child.into_prefixed_storage_key().into_inner();
				result.push((
					KeyValueStorageLevel {
						state_root: child_root,
						key_values: entries,
						parent_storage_keys: Vec::new(),
					},
					complete,
				));
				if !complete {
					break
				}
			} else {
				result[0].0.key_values.extend(entries.into_iter());
				result[0].1 = complete;
				break
			}
		}
		Ok(result)
	}

	fn verify_range_proof(
		&self,
		root: Block::Hash,
		proof: CompactProof,
		start_key: &[Vec<u8>],
	) -> sp_blockchain::Result<(KeyValueStates, usize)> {
		let mut db = sp_state_machine::MemoryDB::<HashFor<Block>>::new(&[]);
		// Compact encoding
		let _ = sp_trie::decode_compact::<sp_state_machine::LayoutV0<HashFor<Block>>, _, _>(
			&mut db,
			proof.iter_compact_encoded_nodes(),
			Some(&root),
		)
		.map_err(|e| sp_blockchain::Error::from_state(Box::new(e)))?;
		let proving_backend = sp_state_machine::TrieBackend::new(db, root);
		let state = read_range_proof_check_with_child_on_proving_backend::<HashFor<Block>>(
			&proving_backend,
			start_key,
		)?;

		Ok(state)
	}
}

impl<B, E, Block, RA> BlockBuilderProvider<B, Block, Self> for Client<B, E, Block, RA>
where
	B: backend::Backend<Block> + Send + Sync + 'static,
	E: CallExecutor<Block> + Send + Sync + 'static,
	Block: BlockT,
	Self: ChainHeaderBackend<Block> + ProvideRuntimeApi<Block>,
	<Self as ProvideRuntimeApi<Block>>::Api:
		ApiExt<Block, StateBackend = backend::StateBackendFor<B, Block>> + BlockBuilderApi<Block>,
{
	fn new_block_at<R: Into<RecordProof>>(
		&self,
		parent: &BlockId<Block>,
		inherent_digests: Digest,
		record_proof: R,
	) -> sp_blockchain::Result<sc_block_builder::BlockBuilder<Block, Self, B>> {
		sc_block_builder::BlockBuilder::new(
			self,
			self.expect_block_hash_from_id(parent)?,
			self.expect_block_number_from_id(parent)?,
			record_proof.into(),
			inherent_digests,
			&self.backend,
		)
	}

	fn new_block(
		&self,
		inherent_digests: Digest,
	) -> sp_blockchain::Result<sc_block_builder::BlockBuilder<Block, Self, B>> {
		let info = self.chain_info();
		sc_block_builder::BlockBuilder::new(
			self,
			info.best_hash,
			info.best_number,
			RecordProof::No,
			inherent_digests,
			&self.backend,
		)
	}
}

impl<B, E, Block, RA> ExecutorProvider<Block> for Client<B, E, Block, RA>
where
	B: backend::Backend<Block>,
	E: CallExecutor<Block>,
	Block: BlockT,
{
	type Executor = E;

	fn executor(&self) -> &Self::Executor {
		&self.executor
	}

	fn execution_extensions(&self) -> &ExecutionExtensions<Block> {
		&self.execution_extensions
	}
}

impl<B, E, Block, RA> StorageProvider<Block, B> for Client<B, E, Block, RA>
where
	B: backend::Backend<Block>,
	E: CallExecutor<Block>,
	Block: BlockT,
{
	fn storage_keys(
		&self,
		id: &BlockId<Block>,
		key_prefix: &StorageKey,
	) -> sp_blockchain::Result<Vec<StorageKey>> {
		let keys = self.state_at(id)?.keys(&key_prefix.0).into_iter().map(StorageKey).collect();
		Ok(keys)
	}

	fn storage_pairs(
		&self,
		id: &BlockId<Block>,
		key_prefix: &StorageKey,
	) -> sp_blockchain::Result<Vec<(StorageKey, StorageData)>> {
		let state = self.state_at(id)?;
		let keys = state
			.keys(&key_prefix.0)
			.into_iter()
			.map(|k| {
				let d = state.storage(&k).ok().flatten().unwrap_or_default();
				(StorageKey(k), StorageData(d))
			})
			.collect();
		Ok(keys)
	}

	fn storage_keys_iter<'a>(
		&self,
		id: &BlockId<Block>,
		prefix: Option<&'a StorageKey>,
		start_key: Option<&StorageKey>,
	) -> sp_blockchain::Result<KeyIterator<'a, B::State, Block>> {
		let state = self.state_at(id)?;
		let start_key = start_key.or(prefix).map(|key| key.0.clone()).unwrap_or_else(Vec::new);
		Ok(KeyIterator::new(state, prefix, start_key))
	}

	fn child_storage_keys_iter<'a>(
		&self,
		id: &BlockId<Block>,
		child_info: ChildInfo,
		prefix: Option<&'a StorageKey>,
		start_key: Option<&StorageKey>,
	) -> sp_blockchain::Result<KeyIterator<'a, B::State, Block>> {
		let state = self.state_at(id)?;
		let start_key = start_key.or(prefix).map(|key| key.0.clone()).unwrap_or_else(Vec::new);
		Ok(KeyIterator::new_child(state, child_info, prefix, start_key))
	}

	fn storage(
		&self,
		id: &BlockId<Block>,
		key: &StorageKey,
	) -> sp_blockchain::Result<Option<StorageData>> {
		Ok(self
			.state_at(id)?
			.storage(&key.0)
			.map_err(|e| sp_blockchain::Error::from_state(Box::new(e)))?
			.map(StorageData))
	}

	fn storage_hash(
		&self,
		id: &BlockId<Block>,
		key: &StorageKey,
	) -> sp_blockchain::Result<Option<Block::Hash>> {
		Ok(self
			.state_at(id)?
			.storage_hash(&key.0)
			.map_err(|e| sp_blockchain::Error::from_state(Box::new(e)))?)
	}

	fn child_storage_keys(
		&self,
		id: &BlockId<Block>,
		child_info: &ChildInfo,
		key_prefix: &StorageKey,
	) -> sp_blockchain::Result<Vec<StorageKey>> {
		let keys = self
			.state_at(id)?
			.child_keys(child_info, &key_prefix.0)
			.into_iter()
			.map(StorageKey)
			.collect();
		Ok(keys)
	}

	fn child_storage(
		&self,
		id: &BlockId<Block>,
		child_info: &ChildInfo,
		key: &StorageKey,
	) -> sp_blockchain::Result<Option<StorageData>> {
		Ok(self
			.state_at(id)?
			.child_storage(child_info, &key.0)
			.map_err(|e| sp_blockchain::Error::from_state(Box::new(e)))?
			.map(StorageData))
	}

	fn child_storage_hash(
		&self,
		id: &BlockId<Block>,
		child_info: &ChildInfo,
		key: &StorageKey,
	) -> sp_blockchain::Result<Option<Block::Hash>> {
		Ok(self
			.state_at(id)?
			.child_storage_hash(child_info, &key.0)
			.map_err(|e| sp_blockchain::Error::from_state(Box::new(e)))?)
	}
}

impl<B, E, Block, RA> HeaderMetadata<Block> for Client<B, E, Block, RA>
where
	B: backend::Backend<Block>,
	E: CallExecutor<Block>,
	Block: BlockT,
{
	type Error = sp_blockchain::Error;

	fn header_metadata(
		&self,
		hash: Block::Hash,
	) -> Result<CachedHeaderMetadata<Block>, Self::Error> {
		self.backend.blockchain().header_metadata(hash)
	}

	fn insert_header_metadata(&self, hash: Block::Hash, metadata: CachedHeaderMetadata<Block>) {
		self.backend.blockchain().insert_header_metadata(hash, metadata)
	}

	fn remove_header_metadata(&self, hash: Block::Hash) {
		self.backend.blockchain().remove_header_metadata(hash)
	}
}

impl<B, E, Block, RA> ProvideUncles<Block> for Client<B, E, Block, RA>
where
	B: backend::Backend<Block>,
	E: CallExecutor<Block>,
	Block: BlockT,
{
	fn uncles(
		&self,
		target_hash: Block::Hash,
		max_generation: NumberFor<Block>,
	) -> sp_blockchain::Result<Vec<Block::Header>> {
		Ok(Client::uncles(self, target_hash, max_generation)?
			.into_iter()
			.filter_map(|hash| Client::header(self, &BlockId::Hash(hash)).unwrap_or(None))
			.collect())
	}
}

impl<B, E, Block, RA> ChainHeaderBackend<Block> for Client<B, E, Block, RA>
where
	B: backend::Backend<Block>,
	E: CallExecutor<Block> + Send + Sync,
	Block: BlockT,
	RA: Send + Sync,
{
	fn header(&self, id: BlockId<Block>) -> sp_blockchain::Result<Option<Block::Header>> {
		self.backend.blockchain().header(id)
	}

	fn info(&self) -> blockchain::Info<Block> {
		self.backend.blockchain().info()
	}

	fn status(&self, id: BlockId<Block>) -> sp_blockchain::Result<blockchain::BlockStatus> {
		self.backend.blockchain().status(id)
	}

	fn number(
		&self,
		hash: Block::Hash,
	) -> sp_blockchain::Result<Option<<<Block as BlockT>::Header as HeaderT>::Number>> {
		self.backend.blockchain().number(hash)
	}

	fn hash(&self, number: NumberFor<Block>) -> sp_blockchain::Result<Option<Block::Hash>> {
		self.backend.blockchain().hash(number)
	}
}

impl<B, E, Block, RA> sp_runtime::traits::BlockIdTo<Block> for Client<B, E, Block, RA>
where
	B: backend::Backend<Block>,
	E: CallExecutor<Block> + Send + Sync,
	Block: BlockT,
	RA: Send + Sync,
{
	type Error = Error;

	fn to_hash(&self, block_id: &BlockId<Block>) -> sp_blockchain::Result<Option<Block::Hash>> {
		self.block_hash_from_id(block_id)
	}

	fn to_number(
		&self,
		block_id: &BlockId<Block>,
	) -> sp_blockchain::Result<Option<NumberFor<Block>>> {
		self.block_number_from_id(block_id)
	}
}

impl<B, E, Block, RA> ChainHeaderBackend<Block> for &Client<B, E, Block, RA>
where
	B: backend::Backend<Block>,
	E: CallExecutor<Block> + Send + Sync,
	Block: BlockT,
	RA: Send + Sync,
{
	fn header(&self, id: BlockId<Block>) -> sp_blockchain::Result<Option<Block::Header>> {
		(**self).backend.blockchain().header(id)
	}

	fn info(&self) -> blockchain::Info<Block> {
		(**self).backend.blockchain().info()
	}

	fn status(&self, id: BlockId<Block>) -> sp_blockchain::Result<blockchain::BlockStatus> {
		(**self).status(id)
	}

	fn number(
		&self,
		hash: Block::Hash,
	) -> sp_blockchain::Result<Option<<<Block as BlockT>::Header as HeaderT>::Number>> {
		(**self).number(hash)
	}

	fn hash(&self, number: NumberFor<Block>) -> sp_blockchain::Result<Option<Block::Hash>> {
		(**self).hash(number)
	}
}

impl<B, E, Block, RA> ProvideRuntimeApi<Block> for Client<B, E, Block, RA>
where
	B: backend::Backend<Block>,
	E: CallExecutor<Block, Backend = B> + Send + Sync,
	Block: BlockT,
	RA: ConstructRuntimeApi<Block, Self>,
{
	type Api = <RA as ConstructRuntimeApi<Block, Self>>::RuntimeApi;

	fn runtime_api<'a>(&'a self) -> ApiRef<'a, Self::Api> {
		RA::construct_runtime_api(self)
	}
}

impl<B, E, Block, RA> CallApiAt<Block> for Client<B, E, Block, RA>
where
	B: backend::Backend<Block>,
	E: CallExecutor<Block, Backend = B> + Send + Sync,
	Block: BlockT,
{
	type StateBackend = B::State;

	fn call_api_at<
		'a,
		R: Encode + Decode + PartialEq,
		NC: FnOnce() -> result::Result<R, sp_api::ApiError> + UnwindSafe,
	>(
		&self,
		params: CallApiAtParams<'a, Block, NC, B::State>,
	) -> Result<NativeOrEncoded<R>, sp_api::ApiError> {
		let at = params.at;

		let (manager, extensions) =
			self.execution_extensions.manager_and_extensions(at, params.context);

		self.executor
			.contextual_call::<fn(_, _) -> _, _, _>(
				at,
				params.function,
				&params.arguments,
				params.overlayed_changes,
				Some(params.storage_transaction_cache),
				manager,
				params.native_call,
				params.recorder,
				Some(extensions),
			)
			.map_err(Into::into)
	}

	fn runtime_version_at(&self, at: &BlockId<Block>) -> Result<RuntimeVersion, sp_api::ApiError> {
		CallExecutor::runtime_version(&self.executor, at).map_err(Into::into)
	}
}

/// NOTE: only use this implementation when you are sure there are NO consensus-level BlockImport
/// objects. Otherwise, importing blocks directly into the client would be bypassing
/// important verification work.
#[async_trait::async_trait]
impl<B, E, Block, RA> sc_consensus::BlockImport<Block> for &Client<B, E, Block, RA>
where
	B: backend::Backend<Block>,
	E: CallExecutor<Block> + Send + Sync,
	Block: BlockT,
	Client<B, E, Block, RA>: ProvideRuntimeApi<Block>,
	<Client<B, E, Block, RA> as ProvideRuntimeApi<Block>>::Api:
		CoreApi<Block> + ApiExt<Block, StateBackend = B::State>,
	RA: Sync + Send,
	backend::TransactionFor<B, Block>: Send + 'static,
{
	type Error = ConsensusError;
	type Transaction = backend::TransactionFor<B, Block>;

	/// Import a checked and validated block. If a justification is provided in
	/// `BlockImportParams` then `finalized` *must* be true.
	///
	/// NOTE: only use this implementation when there are NO consensus-level BlockImport
	/// objects. Otherwise, importing blocks directly into the client would be bypassing
	/// important verification work.
	///
	/// If you are not sure that there are no BlockImport objects provided by the consensus
	/// algorithm, don't use this function.
	async fn import_block(
		&mut self,
		mut import_block: BlockImportParams<Block, backend::TransactionFor<B, Block>>,
		new_cache: HashMap<CacheKeyId, Vec<u8>>,
	) -> Result<ImportResult, Self::Error> {
		let span = tracing::span!(tracing::Level::DEBUG, "import_block");
		let _enter = span.enter();

		let storage_changes =
			match self.prepare_block_storage_changes(&mut import_block).map_err(|e| {
				warn!("Block prepare storage changes error:\n{:?}", e);
				ConsensusError::ClientImport(e.to_string())
			})? {
				PrepareStorageChangesResult::Discard(res) => return Ok(res),
				PrepareStorageChangesResult::Import(storage_changes) => storage_changes,
			};

		self.lock_import_and_run(|operation| {
			self.apply_block(operation, import_block, new_cache, storage_changes)
		})
		.map_err(|e| {
			warn!("Block import error:\n{:?}", e);
			ConsensusError::ClientImport(e.to_string()).into()
		})
	}

	/// Check block preconditions.
	async fn check_block(
		&mut self,
		block: BlockCheckParams<Block>,
	) -> Result<ImportResult, Self::Error> {
		let BlockCheckParams {
			hash,
			number,
			parent_hash,
			allow_missing_state,
			import_existing,
			allow_missing_parent,
		} = block;

		// Check the block against white and black lists if any are defined
		// (i.e. fork blocks and bad blocks respectively)
		match self.block_rules.lookup(number, &hash) {
			BlockLookupResult::KnownBad => {
				trace!("Rejecting known bad block: #{} {:?}", number, hash);
				return Ok(ImportResult::KnownBad)
			},
			BlockLookupResult::Expected(expected_hash) => {
				trace!(
					"Rejecting block from known invalid fork. Got {:?}, expected: {:?} at height {}",
					hash,
					expected_hash,
					number
				);
				return Ok(ImportResult::KnownBad)
			},
			BlockLookupResult::NotSpecial => {},
		}

		// Own status must be checked first. If the block and ancestry is pruned
		// this function must return `AlreadyInChain` rather than `MissingState`
		match self
			.block_status(&BlockId::Hash(hash))
			.map_err(|e| ConsensusError::ClientImport(e.to_string()))?
		{
			BlockStatus::InChainWithState | BlockStatus::Queued if !import_existing =>
				return Ok(ImportResult::AlreadyInChain),
			BlockStatus::InChainWithState | BlockStatus::Queued => {},
			BlockStatus::InChainPruned if !import_existing =>
				return Ok(ImportResult::AlreadyInChain),
			BlockStatus::InChainPruned => {},
			BlockStatus::Unknown => {},
			BlockStatus::KnownBad => return Ok(ImportResult::KnownBad),
		}

		match self
			.block_status(&BlockId::Hash(parent_hash))
			.map_err(|e| ConsensusError::ClientImport(e.to_string()))?
		{
			BlockStatus::InChainWithState | BlockStatus::Queued => {},
			BlockStatus::Unknown if allow_missing_parent => {},
			BlockStatus::Unknown => return Ok(ImportResult::UnknownParent),
			BlockStatus::InChainPruned if allow_missing_state => {},
			BlockStatus::InChainPruned => return Ok(ImportResult::MissingState),
			BlockStatus::KnownBad => return Ok(ImportResult::KnownBad),
		}

		Ok(ImportResult::imported(false))
	}
}

#[async_trait::async_trait]
impl<B, E, Block, RA> sc_consensus::BlockImport<Block> for Client<B, E, Block, RA>
where
	B: backend::Backend<Block>,
	E: CallExecutor<Block> + Send + Sync,
	Block: BlockT,
	Self: ProvideRuntimeApi<Block>,
	<Self as ProvideRuntimeApi<Block>>::Api:
		CoreApi<Block> + ApiExt<Block, StateBackend = B::State>,
	RA: Sync + Send,
	backend::TransactionFor<B, Block>: Send + 'static,
{
	type Error = ConsensusError;
	type Transaction = backend::TransactionFor<B, Block>;

	async fn import_block(
		&mut self,
		import_block: BlockImportParams<Block, Self::Transaction>,
		new_cache: HashMap<CacheKeyId, Vec<u8>>,
	) -> Result<ImportResult, Self::Error> {
		(&*self).import_block(import_block, new_cache).await
	}

	async fn check_block(
		&mut self,
		block: BlockCheckParams<Block>,
	) -> Result<ImportResult, Self::Error> {
		(&*self).check_block(block).await
	}
}

impl<B, E, Block, RA> Finalizer<Block, B> for Client<B, E, Block, RA>
where
	B: backend::Backend<Block>,
	E: CallExecutor<Block>,
	Block: BlockT,
{
	fn apply_finality(
		&self,
		operation: &mut ClientImportOperation<Block, B>,
		id: BlockId<Block>,
		justification: Option<Justification>,
		notify: bool,
	) -> sp_blockchain::Result<()> {
		let last_best = self.backend.blockchain().info().best_hash;
		let to_finalize_hash = self.backend.blockchain().expect_block_hash_from_id(&id)?;
		self.apply_finality_with_block_hash(
			operation,
			to_finalize_hash,
			justification,
			last_best,
			notify,
		)
	}

	fn finalize_block(
		&self,
		id: BlockId<Block>,
		justification: Option<Justification>,
		notify: bool,
	) -> sp_blockchain::Result<()> {
		self.lock_import_and_run(|operation| {
			self.apply_finality(operation, id, justification, notify)
		})
	}
}

impl<B, E, Block, RA> Finalizer<Block, B> for &Client<B, E, Block, RA>
where
	B: backend::Backend<Block>,
	E: CallExecutor<Block>,
	Block: BlockT,
{
	fn apply_finality(
		&self,
		operation: &mut ClientImportOperation<Block, B>,
		id: BlockId<Block>,
		justification: Option<Justification>,
		notify: bool,
	) -> sp_blockchain::Result<()> {
		(**self).apply_finality(operation, id, justification, notify)
	}

	fn finalize_block(
		&self,
		id: BlockId<Block>,
		justification: Option<Justification>,
		notify: bool,
	) -> sp_blockchain::Result<()> {
		(**self).finalize_block(id, justification, notify)
	}
}

impl<B, E, Block, RA> BlockchainEvents<Block> for Client<B, E, Block, RA>
where
	E: CallExecutor<Block>,
	Block: BlockT,
{
	/// Get block import event stream.
	fn import_notification_stream(&self) -> ImportNotifications<Block> {
		let (sink, stream) = tracing_unbounded("mpsc_import_notification_stream");
		self.import_notification_sinks.lock().push(sink);
		stream
	}

	fn finality_notification_stream(&self) -> FinalityNotifications<Block> {
		let (sink, stream) = tracing_unbounded("mpsc_finality_notification_stream");
		self.finality_notification_sinks.lock().push(sink);
		stream
	}

	/// Get storage changes event stream.
	fn storage_changes_notification_stream(
		&self,
		filter_keys: Option<&[StorageKey]>,
		child_filter_keys: Option<&[(StorageKey, Option<Vec<StorageKey>>)]>,
	) -> sp_blockchain::Result<StorageEventStream<Block::Hash>> {
		Ok(self.storage_notifications.lock().listen(filter_keys, child_filter_keys))
	}
}

impl<B, E, Block, RA> BlockBackend<Block> for Client<B, E, Block, RA>
where
	B: backend::Backend<Block>,
	E: CallExecutor<Block>,
	Block: BlockT,
{
	fn block_body(
		&self,
		id: &BlockId<Block>,
	) -> sp_blockchain::Result<Option<Vec<<Block as BlockT>::Extrinsic>>> {
		self.body(id)
	}

	fn block(&self, id: &BlockId<Block>) -> sp_blockchain::Result<Option<SignedBlock<Block>>> {
		Ok(match (self.header(id)?, self.body(id)?, self.justifications(id)?) {
			(Some(header), Some(extrinsics), justifications) =>
				Some(SignedBlock { block: Block::new(header, extrinsics), justifications }),
			_ => None,
		})
	}

	fn block_status(&self, id: &BlockId<Block>) -> sp_blockchain::Result<BlockStatus> {
		Client::block_status(self, id)
	}

	fn justifications(&self, id: &BlockId<Block>) -> sp_blockchain::Result<Option<Justifications>> {
		self.backend.blockchain().justifications(*id)
	}

	fn block_hash(&self, number: NumberFor<Block>) -> sp_blockchain::Result<Option<Block::Hash>> {
		self.backend.blockchain().hash(number)
	}

	fn indexed_transaction(&self, hash: &Block::Hash) -> sp_blockchain::Result<Option<Vec<u8>>> {
		self.backend.blockchain().indexed_transaction(hash)
	}

	fn has_indexed_transaction(&self, hash: &Block::Hash) -> sp_blockchain::Result<bool> {
		self.backend.blockchain().has_indexed_transaction(hash)
	}

	fn block_indexed_body(
		&self,
		id: &BlockId<Block>,
	) -> sp_blockchain::Result<Option<Vec<Vec<u8>>>> {
		self.backend.blockchain().block_indexed_body(*id)
	}
}

impl<B, E, Block, RA> backend::AuxStore for Client<B, E, Block, RA>
where
	B: backend::Backend<Block>,
	E: CallExecutor<Block>,
	Block: BlockT,
	Self: ProvideRuntimeApi<Block>,
	<Self as ProvideRuntimeApi<Block>>::Api: CoreApi<Block>,
{
	/// Insert auxiliary data into key-value store.
	fn insert_aux<
		'a,
		'b: 'a,
		'c: 'a,
		I: IntoIterator<Item = &'a (&'c [u8], &'c [u8])>,
		D: IntoIterator<Item = &'a &'b [u8]>,
	>(
		&self,
		insert: I,
		delete: D,
	) -> sp_blockchain::Result<()> {
		// Import is locked here because we may have other block import
		// operations that tries to set aux data. Note that for consensus
		// layer, one can always use atomic operations to make sure
		// import is only locked once.
		self.lock_import_and_run(|operation| apply_aux(operation, insert, delete))
	}
	/// Query auxiliary data from key-value store.
	fn get_aux(&self, key: &[u8]) -> sp_blockchain::Result<Option<Vec<u8>>> {
		backend::AuxStore::get_aux(&*self.backend, key)
	}
}

impl<B, E, Block, RA> backend::AuxStore for &Client<B, E, Block, RA>
where
	B: backend::Backend<Block>,
	E: CallExecutor<Block>,
	Block: BlockT,
	Client<B, E, Block, RA>: ProvideRuntimeApi<Block>,
	<Client<B, E, Block, RA> as ProvideRuntimeApi<Block>>::Api: CoreApi<Block>,
{
	fn insert_aux<
		'a,
		'b: 'a,
		'c: 'a,
		I: IntoIterator<Item = &'a (&'c [u8], &'c [u8])>,
		D: IntoIterator<Item = &'a &'b [u8]>,
	>(
		&self,
		insert: I,
		delete: D,
	) -> sp_blockchain::Result<()> {
		(**self).insert_aux(insert, delete)
	}

	fn get_aux(&self, key: &[u8]) -> sp_blockchain::Result<Option<Vec<u8>>> {
		(**self).get_aux(key)
	}
}

impl<BE, E, B, RA> sp_consensus::block_validation::Chain<B> for Client<BE, E, B, RA>
where
	BE: backend::Backend<B>,
	E: CallExecutor<B>,
	B: BlockT,
{
	fn block_status(
		&self,
		id: &BlockId<B>,
	) -> Result<BlockStatus, Box<dyn std::error::Error + Send>> {
		Client::block_status(self, id).map_err(|e| Box::new(e) as Box<_>)
	}
}

impl<BE, E, B, RA> sp_transaction_storage_proof::IndexedBody<B> for Client<BE, E, B, RA>
where
	BE: backend::Backend<B>,
	E: CallExecutor<B>,
	B: BlockT,
{
	fn block_indexed_body(
		&self,
		number: NumberFor<B>,
	) -> Result<Option<Vec<Vec<u8>>>, sp_transaction_storage_proof::Error> {
		self.backend
			.blockchain()
			.block_indexed_body(BlockId::number(number))
			.map_err(|e| sp_transaction_storage_proof::Error::Application(Box::new(e)))
	}

	fn number(
		&self,
		hash: B::Hash,
	) -> Result<Option<NumberFor<B>>, sp_transaction_storage_proof::Error> {
		self.backend
			.blockchain()
			.number(hash)
			.map_err(|e| sp_transaction_storage_proof::Error::Application(Box::new(e)))
	}
}<|MERGE_RESOLUTION|>--- conflicted
+++ resolved
@@ -72,11 +72,7 @@
 	traits::{
 		Block as BlockT, HashFor, Header as HeaderT, NumberFor, One, SaturatedConversion, Zero,
 	},
-<<<<<<< HEAD
-	BuildStorage, Justification, Justifications, StateVersion,
-=======
-	BuildStorage, Digest, Justification, Justifications,
->>>>>>> 1b646b21
+	BuildStorage, Digest, Justification, Justifications, StateVersion,
 };
 use sp_state_machine::{
 	prove_child_read, prove_range_read_with_child_with_size, prove_read,
