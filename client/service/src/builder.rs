--- conflicted
+++ resolved
@@ -335,17 +335,9 @@
 	pub keystore: SyncCryptoStorePtr,
 	/// A shared transaction pool.
 	pub transaction_pool: Arc<TExPool>,
-<<<<<<< HEAD
 	/// Builds additional [`RpcModule`]s that should be added to the server
 	pub rpc_builder:
 		Box<dyn Fn(DenyUnsafe, SubscriptionTaskExecutor) -> Result<RpcModule<TRpc>, Error>>,
-	/// An optional, shared remote blockchain instance. Used for light clients.
-	pub remote_blockchain: Option<Arc<dyn RemoteBlockchain<TBl>>>,
-=======
-	/// A RPC extension builder. Use `NoopRpcExtensionBuilder` if you just want to pass in the
-	/// extensions directly.
-	pub rpc_extensions_builder: Box<dyn RpcExtensionBuilder<Output = TRpc> + Send>,
->>>>>>> 9e8c7b80
 	/// A shared network instance.
 	pub network: Arc<NetworkService<TBl, <TBl as BlockT>::Hash>>,
 	/// A Sender for RPC requests.
@@ -425,12 +417,7 @@
 		backend,
 		keystore,
 		transaction_pool,
-<<<<<<< HEAD
 		rpc_builder,
-		remote_blockchain: _,
-=======
-		rpc_extensions_builder,
->>>>>>> 9e8c7b80
 		network,
 		system_rpc_tx,
 		telemetry,
