--- conflicted
+++ resolved
@@ -12,22 +12,11 @@
 sc-finality-grandpa = { version = "0.10.0-dev", path = "../" }
 sc-rpc = { version = "4.0.0-dev", path = "../../rpc" }
 sp-blockchain = { version = "4.0.0-dev", path = "../../../primitives/blockchain" }
-<<<<<<< HEAD
-sp-core = { version = "5.0.0", path = "../../../primitives/core" }
-sp-runtime = { version = "5.0.0", path = "../../../primitives/runtime" }
-finality-grandpa = { version = "0.14.4", features = ["derive-codec"] }
-jsonrpsee = { version = "0.9", features = ["server", "macros"] }
-futures = "0.3.4"
-=======
 sp-core = { version = "6.0.0", path = "../../../primitives/core" }
 sp-runtime = { version = "6.0.0", path = "../../../primitives/runtime" }
 finality-grandpa = { version = "0.15.0", features = ["derive-codec"] }
-jsonrpc-core = "18.0.0"
-jsonrpc-core-client = "18.0.0"
-jsonrpc-derive = "18.0.0"
-jsonrpc-pubsub = "18.0.0"
+jsonrpsee = { version = "0.9", features = ["server", "macros"] }
 futures = "0.3.16"
->>>>>>> 32a4fe01
 serde = { version = "1.0.105", features = ["derive"] }
 serde_json = "1.0.50"
 log = "0.4.8"
@@ -42,11 +31,6 @@
 ] }
 sp-core = { version = "6.0.0", path = "../../../primitives/core" }
 sp-finality-grandpa = { version = "4.0.0-dev", path = "../../../primitives/finality-grandpa" }
-<<<<<<< HEAD
-sp-keyring = { version = "5.0.0", path = "../../../primitives/keyring" }
-substrate-test-runtime-client = { version = "2.0.0", path = "../../../test-utils/runtime/client" }
-tokio = { version = "1.15.0", features = ["macros"] }
-=======
 sp-keyring = { version = "6.0.0", path = "../../../primitives/keyring" }
 substrate-test-runtime-client = { version = "2.0.0", path = "../../../test-utils/runtime/client" }
->>>>>>> 32a4fe01
+tokio = { version = "1.15.0", features = ["macros"] }