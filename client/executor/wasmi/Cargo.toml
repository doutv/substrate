--- conflicted
+++ resolved
@@ -15,15 +15,11 @@
 
 [dependencies]
 log = "0.4.8"
-<<<<<<< HEAD
-scoped-tls = "1.0"
-wasmi = "0.6.2"
-=======
 wasmi = "0.9.0"
->>>>>>> 7ba4e4ce
 codec = { package = "parity-scale-codec", version = "2.0.0" }
 sc-executor-common = { version = "0.9.0", path = "../common" }
 sp-wasm-interface = { version = "3.0.0", path = "../../../primitives/wasm-interface" }
 sp-runtime-interface = { version = "3.0.0", path = "../../../primitives/runtime-interface" }
 sp-core = { version = "3.0.0", path = "../../../primitives/core" }
-sp-allocator = { version = "3.0.0", path = "../../../primitives/allocator" }+sp-allocator = { version = "3.0.0", path = "../../../primitives/allocator" }
+scoped-tls = "1.0"