[package]
name = "substrate-frame-rpc-support"
version = "3.0.0"
authors = [
    "Parity Technologies <admin@parity.io>",
    "Andrew Dirksen <andrew@dirksen.com>",
]
edition = "2021"
license = "Apache-2.0"
homepage = "https://substrate.io"
repository = "https://github.com/paritytech/substrate/"
description = "Substrate RPC for FRAME's support"

[package.metadata.docs.rs]
targets = ["x86_64-unknown-linux-gnu"]

[dependencies]
futures = "0.3.19"
jsonrpsee = { version = "0.9", features = ["jsonrpsee-types"] }
codec = { package = "parity-scale-codec", version = "3.0.0" }
serde = "1"
frame-support = { version = "4.0.0-dev", path = "../../../../frame/support" }
sp-storage = { version = "6.0.0", path = "../../../../primitives/storage" }
sc-rpc-api = { version = "0.10.0-dev", path = "../../../../client/rpc-api" }

[dev-dependencies]
frame-system = { version = "4.0.0-dev", path = "../../../../frame/system" }
scale-info = "2.0.1"
<<<<<<< HEAD
jsonrpsee = { version = "0.9", features = ["ws-client", "jsonrpsee-types"] }
tokio = { version = "1.15.0", features = ["macros"] }
=======
tokio = "1.17.0"
>>>>>>> 62fcc8ab
<|MERGE_RESOLUTION|>--- conflicted
+++ resolved
@@ -26,9 +26,5 @@
 [dev-dependencies]
 frame-system = { version = "4.0.0-dev", path = "../../../../frame/system" }
 scale-info = "2.0.1"
-<<<<<<< HEAD
 jsonrpsee = { version = "0.9", features = ["ws-client", "jsonrpsee-types"] }
-tokio = { version = "1.15.0", features = ["macros"] }
-=======
-tokio = "1.17.0"
->>>>>>> 62fcc8ab
+tokio = "1.17.0"